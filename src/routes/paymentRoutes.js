/**
 * @fileoverview Payment Routes
 * @description API routes for handling plan purchases and payment processing
 * @author GrowLimitless Team
 */

const express = require("express");
const axios = require("axios");
const prisma = require("../config/db");
const fs = require("fs");
const path = require("path");
<<<<<<< HEAD
const {
  getMyBalance,
  getContractBalance,
  getContractXDCBalance,
} = require("../config/blockchain");
=======
const { getMyBalance, getContractBalance, getContractXDCBalance } = require("../config/blockchain");
>>>>>>> 7cc69dd4

const router = express.Router();

// Payment Gateway Configuration
const PAYMENT_GATEWAY_URL =
  "https://gll-gateway.growlimitless.app/api/sessions";
const FRONTEND_URL = process.env.IS_DEVELOPMENT
  ? "http://localhost:3000"
  : "https://www.gll.one";
const BASE_URL = process.env.BASE_URL;

// Currency Cache Configuration
const CACHE_FILE_PATH = path.join(__dirname, "../cache/currency_cache.json");
let currencyCache = new Map();

/**
 * @description Initialize currency cache from file on server start
 */
function initializeCurrencyCache() {
  try {
    // Create cache directory if it doesn't exist
    const cacheDir = path.dirname(CACHE_FILE_PATH);
    if (!fs.existsSync(cacheDir)) {
      fs.mkdirSync(cacheDir, { recursive: true });
    }

    // Load existing cache from file
    if (fs.existsSync(CACHE_FILE_PATH)) {
      const cacheData = JSON.parse(fs.readFileSync(CACHE_FILE_PATH, "utf8"));
      currencyCache = new Map(Object.entries(cacheData));
      console.log(
        `💾 Currency cache loaded with ${currencyCache.size} entries`
      );

      // Clean expired entries on startup
      cleanExpiredCacheEntries();
    } else {
      console.log("💾 No existing currency cache found, starting fresh");
    }
  } catch (error) {
    console.error("❌ Error initializing currency cache:", error);
    currencyCache = new Map();
  }
}

/**
 * @description Save currency cache to file
 */
function saveCurrencyCache() {
  try {
    const cacheObject = Object.fromEntries(currencyCache);
    fs.writeFileSync(CACHE_FILE_PATH, JSON.stringify(cacheObject, null, 2));
    console.log(`💾 Currency cache saved with ${currencyCache.size} entries`);
  } catch (error) {
    console.error("❌ Error saving currency cache:", error);
  }
}

/**
 * @description Clean expired cache entries (older than 24 hours)
 */
function cleanExpiredCacheEntries() {
  const now = new Date();
  const oneDayMs = 24 * 60 * 60 * 1000;
  let removedCount = 0;

  for (const [key, entry] of currencyCache.entries()) {
    const entryTime = new Date(entry.timestamp);
    if (now - entryTime > oneDayMs) {
      currencyCache.delete(key);
      removedCount++;
    }
  }

  if (removedCount > 0) {
    console.log(`🧹 Cleaned ${removedCount} expired cache entries`);
    saveCurrencyCache();
  }
}

/**
 * @description Get cache key for currency pair
 */
function getCacheKey(from, to) {
  return `${from.toUpperCase()}_${to.toUpperCase()}`;
}

/**
 * @description Check if cache entry is valid (less than 24 hours old)
 */
function isCacheValid(cacheEntry) {
  if (!cacheEntry || !cacheEntry.timestamp) return false;

  const now = new Date();
  const entryTime = new Date(cacheEntry.timestamp);
  const oneDayMs = 24 * 60 * 60 * 1000;

  return now - entryTime < oneDayMs;
}

/**
 * @description Get cached exchange rate or null if not available/expired
 */
function getCachedRate(from, to) {
  const cacheKey = getCacheKey(from, to);
  const cacheEntry = currencyCache.get(cacheKey);

  if (cacheEntry && isCacheValid(cacheEntry)) {
    console.log(
      `💰 Using cached rate for ${from} → ${to}: ${cacheEntry.exchangeRate}`
    );
    return cacheEntry;
  }

  // Remove expired entry
  if (cacheEntry && !isCacheValid(cacheEntry)) {
    currencyCache.delete(cacheKey);
    console.log(`🗑️ Removed expired cache entry for ${from} → ${to}`);
  }

  return null;
}

/**
 * @description Cache exchange rate data
 */
function cacheExchangeRate(from, to, exchangeRate, rawResponse) {
  const cacheKey = getCacheKey(from, to);
  const cacheEntry = {
    from: from.toUpperCase(),
    to: to.toUpperCase(),
    exchangeRate,
    timestamp: new Date().toISOString(),
    rawResponse,
    cached: true,
  };

  currencyCache.set(cacheKey, cacheEntry);
  console.log(`💾 Cached exchange rate for ${from} → ${to}: ${exchangeRate}`);

  // Save to file for persistence
  saveCurrencyCache();
}

// Initialize cache on module load
initializeCurrencyCache();

// Clean expired cache entries every hour
setInterval(cleanExpiredCacheEntries, 60 * 60 * 1000);

/**
 * @description Validates the request payload for payment processing
 * @param {Object} payload - The request payload to validate
 * @returns {Object} Validation result with isValid boolean and error message
 */
function validatePaymentPayload(payload) {
  const requiredFields = [
    "walletId",
    "mode",
    "line_items",
    "metadata",
    "noOfDocs",
  ];

  for (const field of requiredFields) {
    if (!payload[field]) {
      return { isValid: false, error: `Missing required field: ${field}` };
    }
  }

  // Validate noOfDocs is a positive number
  if (typeof payload.noOfDocs !== "number" || payload.noOfDocs <= 0) {
    return { isValid: false, error: "noOfDocs must be a positive number" };
  }

  // Validate line_items structure
  if (!Array.isArray(payload.line_items) || payload.line_items.length === 0) {
    return { isValid: false, error: "line_items must be a non-empty array" };
  }

  for (const item of payload.line_items) {
    if (
      !item.price_data ||
      !item.price_data.product_data ||
      typeof item.price_data.unit_amount !== "number"
    ) {
      return { isValid: false, error: "Invalid line_items structure" };
    }
  }

  return { isValid: true };
}

/**
 * @description Get masked Stripe API key for debugging
 * @returns {Object} Masked API key info
 */
function getMaskedStripeKey() {
  const apiKey = process.env.STRIPE_SECRET_KEY;

  if (!apiKey) {
    return {
      masked: "NOT_SET",
      length: 0,
      isValid: false,
      error: "STRIPE_SECRET_KEY environment variable is not set",
    };
  }

  if (apiKey.length < 8) {
    return {
      masked: "TOO_SHORT",
      length: apiKey.length,
      isValid: false,
      error: "Stripe API key is too short (should be at least 8 characters)",
    };
  }

  const first4 = apiKey.substring(0, 4);
  const last4 = apiKey.substring(apiKey.length - 4);
  const masked = `${first4}${"*".repeat(
    Math.max(0, apiKey.length - 8)
  )}${last4}`;

  // Validate Stripe key format
  const isValidFormat = apiKey.startsWith("sk_") || apiKey.startsWith("pk_");
  const isSecretKey = apiKey.startsWith("sk_");

  return {
    masked,
    length: apiKey.length,
    isValid: isValidFormat && isSecretKey && apiKey.length > 20,
    startsWithSk: isSecretKey,
    startsWithPk: apiKey.startsWith("pk_"),
    keyType: isSecretKey
      ? "secret"
      : apiKey.startsWith("pk_")
      ? "publishable"
      : "unknown",
    error: !isValidFormat
      ? "Stripe key must start with 'sk_' (secret) or 'pk_' (publishable)"
      : !isSecretKey
      ? "Must use secret key (sk_) for server-side operations"
      : null,
  };
}

/**
 * @description Test Stripe API key functionality
 * @returns {Promise<Object>} Test result
 */
async function testStripeKey() {
  try {
    const keyInfo = getMaskedStripeKey();

    if (!keyInfo.isValid) {
      return {
        isValid: false,
        error: keyInfo.error || "Stripe API key format is invalid",
        keyInfo,
        details:
          "Check that your Stripe key starts with 'sk_' and is the correct length",
      };
    }

    // Initialize Stripe and test the key
    const stripe = require("stripe")(process.env.STRIPE_SECRET_KEY);

    // Make a simple API call to test the key
    const account = await stripe.accounts.retrieve();

    return {
      isValid: true,
      error: null,
      keyInfo,
      testResult: "Stripe API key is valid and working",
      accountId: account.id,
      accountType: account.type,
      country: account.country,
    };
  } catch (error) {
    const keyInfo = getMaskedStripeKey();

    return {
      isValid: false,
      error: error.message,
      keyInfo,
      testResult: "Stripe API key validation failed",
      details:
        error.type === "StripeAuthenticationError"
          ? "Invalid Stripe API key - check your key is correct"
          : error.type === "StripePermissionError"
          ? "Stripe API key lacks required permissions"
          : "Network or API error",
    };
  }
}

/**
 * @description Updates or creates wallet documents with new document count
 * @param {string} walletId - The wallet ID to update
 * @param {number} additionalDocs - Number of documents to add
 * @returns {Promise<Object>} Updated wallet document
 */
async function updateWalletDocuments(walletId, additionalDocs) {
  try {
    // Check if wallet exists
    const existingWallet = await prisma.walletDocuments.findUnique({
      where: { walletId },
    });

    if (existingWallet) {
      // Update existing wallet
      return await prisma.walletDocuments.update({
        where: { walletId },
        data: {
          noOfDocuments: existingWallet.noOfDocuments + additionalDocs,
        },
      });
    } else {
      // Create new wallet with default 3 documents + purchased documents
      return await prisma.walletDocuments.create({
        data: {
          walletId,
          noOfDocuments: 3 + additionalDocs, // Default 3 + purchased amount
        },
      });
    }
  } catch (error) {
    console.error("Error updating wallet documents:", error);
    throw new Error("Failed to update wallet documents");
  }
}

/**
 * @description Validates a wallet address format
 * @param {string} walletAddress - The wallet address to validate
 * @returns {Object} Validation result with isValid boolean and error message
 */
function validateWalletAddress(walletAddress) {
  if (!walletAddress || typeof walletAddress !== "string") {
    return { isValid: false, error: "Wallet address is required" };
  }

  // Check if it's a valid Ethereum address (42 characters starting with 0x)
  const ethereumAddressRegex = /^0x[a-fA-F0-9]{40}$/;
  if (!ethereumAddressRegex.test(walletAddress)) {
    return {
      isValid: false,
      error:
        "Invalid wallet address format. Must be a valid Ethereum address (0x...)",
    };
  }

  return { isValid: true };
}

/**
 * @description Validates the request payload for wallet balance payment
 * @param {Object} payload - The request payload to validate
 * @returns {Object} Validation result with isValid boolean and error message
 */
function validateWalletBalancePayload(payload) {
  const requiredFields = ["walletAddress", "noOfIons", "amount", "currency"];

  for (const field of requiredFields) {
    if (!payload[field]) {
      return { isValid: false, error: `Missing required field: ${field}` };
    }
  }

  // Validate wallet address
  const walletValidation = validateWalletAddress(payload.walletAddress);
  if (!walletValidation.isValid) {
    return walletValidation;
  }

  // Validate noOfIons is a positive number
  if (typeof payload.noOfIons !== "number" || payload.noOfIons <= 0) {
    return { isValid: false, error: "noOfIons must be a positive number" };
  }

  // Validate amount is a positive number
  if (typeof payload.amount !== "number" || payload.amount <= 0) {
    return { isValid: false, error: "amount must be a positive number" };
  }

  // Validate currency
  const supportedCurrencies = ["GLL", "IONS", "USD", "EUR", "INR"];
  if (!supportedCurrencies.includes(payload.currency.toUpperCase())) {
    return {
      isValid: false,
      error: `Currency must be one of: ${supportedCurrencies.join(", ")}`,
    };
  }

  return { isValid: true };
}

/**
 * @description Validates product purchase payload
 * @param {Object} payload - The payload to validate
 * @returns {Object} Validation result with isValid boolean and error message if invalid
 */
function validateProductPurchasePayload(payload) {
  const requiredFields = ["noOfProducts", "amount", "currency", "sellerEmail"];

  for (const field of requiredFields) {
    if (!payload[field]) {
      return { isValid: false, error: `Missing required field: ${field}` };
    }
  }

  // Validate noOfProducts is a positive number
  if (typeof payload.noOfProducts !== "number" || payload.noOfProducts <= 0) {
    return { isValid: false, error: "noOfProducts must be a positive number" };
  }

  // Validate amount is a positive number
  if (typeof payload.amount !== "number") {
    return {
      isValid: false,
      error: `amount must be a number, received: ${typeof payload.amount} (${
        payload.amount
      })`,
    };
  }

  if (payload.amount <= 0) {
    return {
      isValid: false,
      error: `amount must be greater than 0, received: ${payload.amount}`,
    };
  }

  // Validate currency
  const supportedCurrencies = ["GLL", "IONS", "USD", "EUR", "INR"];
  if (!supportedCurrencies.includes(payload.currency.toUpperCase())) {
    return {
      isValid: false,
      error: `Currency must be one of: ${supportedCurrencies.join(", ")}`,
    };
  }

  return { isValid: true };
}

/**
 * @description Credits ions to a wallet address using blockchain transaction
 * @param {string} walletAddress - The wallet address to credit ions to
 * @param {number} noOfIons - Number of ions to credit
 * @returns {Promise<Object>} Transaction result
 */
async function creditIonsToWallet(walletAddress, noOfIons) {
  try {
    const {
      phoneLinkContract,
      convertToEtherAmount,
    } = require("../config/blockchain");

    // Convert ions to token amount (assuming 1 ion = 1 GLL token)
    const tokenAmount = convertToEtherAmount(noOfIons.toString());

    const transaction = await phoneLinkContract.getGLL(
      tokenAmount,
      walletAddress
    );

    // Wait for transaction confirmation
    const receipt = await transaction.wait();

    return {
      success: true,
      transactionHash: receipt.transactionHash,
      blockNumber: receipt.blockNumber,
      gasUsed: receipt.gasUsed.toString(),
    };
  } catch (error) {
    console.error("❌ Error crediting ions to wallet:", error);
    console.error("🔍 Error details:", {
      message: error.message,
      code: error.code,
      reason: error.reason,
      walletAddress,
      noOfIons,
    });
    throw new Error(`Failed to credit ions to wallet: ${error.message}`);
  }
}

/**
 * @swagger
 * /api/payments/purchase-plan:
 *   post:
 *     summary: Create a payment session for plan purchase
 *     description: Creates a new payment session with the payment gateway for purchasing additional documents
 *     tags:
 *       - Payment Processing
 *     requestBody:
 *       required: true
 *       content:
 *         application/json:
 *           schema:
 *             $ref: '#/components/schemas/PaymentSessionRequest'
 *           example:
 *             walletId: "wallet-123"
 *             mode: "payment"
 *             line_items:
 *               - price_data:
 *                   currency: "USD"
 *                   product_data:
 *                     name: "Premium Document Plan"
 *                     description: "50 additional documents for your wallet"
 *                   unit_amount: 2999
 *                 quantity: 1
 *             metadata:
 *               plan_type: "premium"
 *               user_id: "user_456"
 *               invoice_id: "INV-001"
 *             noOfDocs: 50
 *     responses:
 *       200:
 *         description: Payment session created successfully
 *         content:
 *           application/json:
 *             schema:
 *               $ref: '#/components/schemas/PaymentSessionResponse'
 *       400:
 *         description: Invalid request payload
 *         content:
 *           application/json:
 *             schema:
 *               $ref: '#/components/schemas/ErrorResponse'
 *             example:
 *               success: false
 *               error: "Missing required field: walletId"
 *       500:
 *         description: Payment gateway error
 *         content:
 *           application/json:
 *             schema:
 *               $ref: '#/components/schemas/ErrorResponse'
 *             example:
 *               success: false
 *               error: "Payment gateway error: Unable to connect"
 */
router.post("/purchase-plan", async (req, res) => {
  try {
    const {
      walletId,
      mode,
      line_items,
      metadata,
      noOfDocs,
      success_url,
      cancel_url,
    } = req.body;

    // Validate payload
    const validation = validatePaymentPayload(req.body);
    if (!validation.isValid) {
      return res.status(400).json({
        success: false,
        error: validation.error,
      });
    }

    // Prepare payment gateway payload
    const paymentPayload = {
      line_items,
      mode,
      success_url: success_url
        ? success_url
        : `${BASE_URL}/api/payments/success?session_id={CHECKOUT_SESSION_ID}&walletId=${walletId}&noOfDocs=${noOfDocs}`,
      cancel_url: cancel_url
        ? `${BASE_URL}/api/payments/cancel?session_id={CHECKOUT_SESSION_ID}&original_cancel_url=${encodeURIComponent(
            cancel_url
          )}`
        : `${BASE_URL}/api/payments/cancel?session_id={CHECKOUT_SESSION_ID}`,
      metadata: {
        ...metadata,
        walletId,
        noOfDocs: noOfDocs.toString(),
      },
      apiKey: "growinvoice",
    };

    // Call payment gateway with proper headers
    const response = await axios.post(PAYMENT_GATEWAY_URL, paymentPayload, {
      headers: {
        "Content-Type": "application/json",
        Accept: "application/json",
      },
      timeout: 30000, // 30 second timeout
    });

    // Check if response is HTML instead of JSON
    const contentType = response.headers["content-type"];
    if (contentType && contentType.includes("text/html")) {
      console.error("Received HTML response instead of JSON:");
      console.error("Response data:", response.data);
      throw new Error(
        "Payment gateway returned HTML error page instead of JSON. Please check the gateway URL and endpoint."
      );
    }

    // Validate response structure
    if (!response.data || typeof response.data !== "object") {
      throw new Error("Invalid response format from payment gateway");
    }

    if (!response.data.id || !response.data.uri) {
      console.error(
        "Missing required fields in payment gateway response:",
        response.data
      );
      throw new Error(
        "Payment gateway response missing required fields (id, uri)"
      );
    }

    // Return success response
    res.status(200).json({
      success: true,
      sessionId: response.data.id,
      checkoutUrl: response.data.uri,
      message: "Payment session created successfully",
    });
  } catch (error) {
    console.error("Payment creation error:", error);

    // Handle different types of errors
    if (error.response) {
      console.error("Error Response Status:", error.response.status);
      console.error("Error Response Headers:", error.response.headers);
      console.error("Error Response Data:", error.response.data);

      return res.status(500).json({
        success: false,
        error: `Payment gateway error (${error.response.status}): ${
          error.response.data?.message || error.message
        }`,
      });
    }

    if (error.request) {
      console.error("Request Error:", error.request);
      return res.status(500).json({
        success: false,
        error: "Unable to connect to payment gateway. Please try again later.",
      });
    }

    res.status(500).json({
      success: false,
      error: `Payment gateway error: ${error.message}`,
    });
  }
});

/**
 * @swagger
 * /api/payments/stripe/purchase-plan:
 *   post:
 *     summary: Create a Stripe payment session for plan purchase
 *     description: Creates a new payment session with Stripe for purchasing additional documents
 *     tags:
 *       - Payment Processing
 *     requestBody:
 *       required: true
 *       content:
 *         application/json:
 *           schema:
 *             $ref: '#/components/schemas/PaymentSessionRequest'
 *           example:
 *             walletId: "wallet-123"
 *             mode: "payment"
 *             line_items:
 *               - price_data:
 *                   currency: "USD"
 *                   product_data:
 *                     name: "Premium Document Plan"
 *                     description: "50 additional documents for your wallet"
 *                   unit_amount: 2999
 *                 quantity: 1
 *             metadata:
 *               plan_type: "premium"
 *               user_id: "user_456"
 *               invoice_id: "INV-001"
 *             noOfDocs: 50
 *     responses:
 *       200:
 *         description: Stripe payment session created successfully
 *         content:
 *           application/json:
 *             schema:
 *               $ref: '#/components/schemas/PaymentSessionResponse'
 *       400:
 *         description: Invalid request payload
 *       500:
 *         description: Stripe payment error
 */
router.post("/stripe/purchase-plan", async (req, res) => {
  try {
    const {
      walletId,
      mode,
      line_items,
      metadata,
      noOfDocs,
      success_url,
      cancel_url,
    } = req.body;

    // Validate payload
    const validation = validatePaymentPayload(req.body);
    if (!validation.isValid) {
      return res.status(400).json({
        success: false,
        error: validation.error,
      });
    }

    // Initialize Stripe with your secret key
    const stripe = require("stripe")(process.env.STRIPE_SECRET_KEY);

    // Transform line items to Stripe format
    const stripeLineItems = line_items.map((item) => ({
      price_data: {
        currency: item.price_data.currency,
        product_data: {
          name: item.price_data.product_data.name,
          description: item.price_data.product_data.description,
        },
        unit_amount: item.price_data.unit_amount,
      },
      quantity: item.quantity,
    }));
    // Create Stripe checkout session
    const session = await stripe.checkout.sessions.create({
      payment_method_types: ["card"],
      line_items: stripeLineItems,
      mode: mode,
      success_url: success_url
        ? success_url
        : `${BASE_URL}/api/payments/success?session_id={CHECKOUT_SESSION_ID}&walletId=${walletId}&noOfDocs=${noOfDocs}`,
      cancel_url: cancel_url
        ? `${BASE_URL}/api/payments/cancel?session_id={CHECKOUT_SESSION_ID}&original_cancel_url=${encodeURIComponent(
            cancel_url
          )}`
        : `${BASE_URL}/api/payments/cancel?session_id={CHECKOUT_SESSION_ID}`,
      metadata: {
        ...metadata,
        walletId,
        noOfDocs: noOfDocs.toString(),
      },
    });

    // Return success response
    res.status(200).json({
      success: true,
      sessionId: session.id,
      checkoutUrl: session.url,
      message: "Stripe payment session created successfully",
    });
  } catch (error) {
    console.error("Stripe payment creation error:", error);

    // Get masked API key for debugging
    const keyInfo = getMaskedStripeKey();
    console.error(
      `Using Stripe key: ${keyInfo.masked} (length: ${keyInfo.length})`
    );

    // Handle different Stripe error types
    if (error.type === "StripeAuthenticationError") {
      return res.status(401).json({
        success: false,
        error: "Stripe authentication failed",
        details:
          "Invalid Stripe API key. Please check your STRIPE_SECRET_KEY environment variable.",
        debug: {
          maskedApiKey: keyInfo.masked,
          keyLength: keyInfo.length,
          validFormat: keyInfo.isValid,
          keyType: keyInfo.keyType,
          startsWithSk: keyInfo.startsWithSk,
          error: keyInfo.error,
        },
      });
    }

    if (error.type === "StripeInvalidRequestError") {
      return res.status(400).json({
        success: false,
        error: error.message,
        debug: {
          maskedApiKey: keyInfo.masked,
          keyLength: keyInfo.length,
          validFormat: keyInfo.isValid,
        },
      });
    }

    if (error.type === "StripePermissionError") {
      return res.status(403).json({
        success: false,
        error: "Stripe permission error",
        details:
          "Your Stripe API key doesn't have the required permissions for this operation.",
        debug: {
          maskedApiKey: keyInfo.masked,
          keyLength: keyInfo.length,
          validFormat: keyInfo.isValid,
          keyType: keyInfo.keyType,
        },
      });
    }

    // Handle the specific "Neither apiKey nor config.authenticator provided" error
    if (
      error.message.includes("Neither apiKey nor config.authenticator provided")
    ) {
      return res.status(500).json({
        success: false,
        error: "Stripe configuration error",
        details:
          "Stripe API key is not properly configured. Please check your STRIPE_SECRET_KEY environment variable.",
        debug: {
          maskedApiKey: keyInfo.masked,
          keyLength: keyInfo.length,
          validFormat: keyInfo.isValid,
          keyType: keyInfo.keyType,
          startsWithSk: keyInfo.startsWithSk,
          error: keyInfo.error,
          originalError: error.message,
        },
      });
    }

    // Generic error handling
    res.status(500).json({
      success: false,
      error: `Stripe payment error: ${error.message}`,
      debug: {
        maskedApiKey: keyInfo.masked,
        keyLength: keyInfo.length,
        validFormat: keyInfo.isValid,
        keyType: keyInfo.keyType,
        errorType: error.type || "Unknown",
      },
    });
  }
});

/**
 * @swagger
 * /api/payments/wallet-balance:
 *   post:
 *     summary: Create a Stripe payment session for wallet balance top-up
 *     description: Creates a new payment session with Stripe for purchasing ions to be credited to a wallet
 *     tags:
 *       - Wallet Management
 *     requestBody:
 *       required: true
 *       content:
 *         application/json:
 *           schema:
 *             type: object
 *             required:
 *               - walletAddress
 *               - noOfIons
 *               - amount
 *               - currency
 *             properties:
 *               walletAddress:
 *                 type: string
 *                 description: Ethereum wallet address to credit ions to
 *                 example: "0x742d35Cc6635C0532925a3b8D400d0E0Ed8e2fcB"
 *               noOfIons:
 *                 type: number
 *                 description: Number of ions to purchase
 *                 example: 100
 *               amount:
 *                 type: number
 *                 description: Payment amount in cents (for USD) or equivalent smallest unit
 *                 example: 999
 *               currency:
 *                 type: string
 *                 description: Payment currency
 *                 enum: ["USD", "EUR", "INR"]
 *                 example: "USD"
 *               success_url:
 *                 type: string
 *                 description: Custom success URL (optional)
 *                 example: "https://example.com/success"
 *               cancel_url:
 *                 type: string
 *                 description: Custom cancel URL (optional)
 *                 example: "https://example.com/cancel"
 *     responses:
 *       200:
 *         description: Wallet balance payment session created successfully
 *         content:
 *           application/json:
 *             schema:
 *               type: object
 *               properties:
 *                 success:
 *                   type: boolean
 *                   example: true
 *                 sessionId:
 *                   type: string
 *                   example: "cs_test_..."
 *                 checkoutUrl:
 *                   type: string
 *                   example: "https://checkout.stripe.com/..."
 *                 message:
 *                   type: string
 *                   example: "Wallet balance payment session created successfully"
 *       400:
 *         description: Invalid request payload
 *       500:
 *         description: Stripe payment error
 */
router.post("/wallet-balance", async (req, res) => {
  try {
    const {
      walletAddress,
      noOfIons,
      amount,
      currency,
      success_url,
      cancel_url,
    } = req.body;

    // Validate payload
    const validation = validateWalletBalancePayload(req.body);
    if (!validation.isValid) {
      return res.status(400).json({
        success: false,
        error: validation.error,
      });
    }

    // Initialize Stripe with your secret key
    const stripe = require("stripe")(process.env.STRIPE_SECRET_KEY);

    // Create line items for the payment
    const stripeLineItems = [
      {
        price_data: {
          currency: currency.toLowerCase(),
          product_data: {
            name: `${noOfIons} Ions`,
            description: `Purchase ${noOfIons} ions for wallet ${walletAddress.substring(
              0,
              6
            )}...${walletAddress.substring(38)}`,
          },
          unit_amount: currency.toUpperCase() === "USD" ? amount * 100 : amount, // Only multiply by 100 for USD (cents)
        },
        quantity: 1,
      },
    ];

    console.log("Wallet Balance Payment - Stripe Line Items:", stripeLineItems);

    // Create Stripe checkout session
    const session = await stripe.checkout.sessions.create({
      payment_method_types: ["card"],
      line_items: stripeLineItems,
      mode: "payment",
      success_url: `${BASE_URL}/api/payments/wallet-balance/success?session_id={CHECKOUT_SESSION_ID}&walletAddress=${walletAddress}&noOfIons=${noOfIons}`,
      cancel_url: cancel_url
        ? `${BASE_URL}/api/payments/wallet-balance/cancel?session_id={CHECKOUT_SESSION_ID}&original_cancel_url=${encodeURIComponent(
            cancel_url
          )}`
        : `${BASE_URL}/api/payments/wallet-balance/cancel?session_id={CHECKOUT_SESSION_ID}`,
      metadata: {
        walletAddress,
        noOfIons: noOfIons.toString(),
        currency: currency.toUpperCase(),
        paymentType: "wallet_balance",
      },
    });

    // Return success response
    res.status(200).json({
      success: true,
      sessionId: session.id,
      checkoutUrl: session.url,
      message: "Wallet balance payment session created successfully",
    });
  } catch (error) {
    console.error("Wallet balance payment creation error:", error);

    // Get masked API key for debugging
    const keyInfo = getMaskedStripeKey();

    // Handle different Stripe error types
    if (error.type === "StripeAuthenticationError") {
      return res.status(401).json({
        success: false,
        error: "Stripe authentication failed",
        details:
          "Invalid Stripe API key. Please check your STRIPE_SECRET_KEY environment variable.",
        debug: {
          maskedApiKey: keyInfo.masked,
          keyLength: keyInfo.length,
          validFormat: keyInfo.isValid,
          keyType: keyInfo.keyType,
          startsWithSk: keyInfo.startsWithSk,
          error: keyInfo.error,
        },
      });
    }

    if (error.type === "StripeInvalidRequestError") {
      return res.status(400).json({
        success: false,
        error: error.message,
        debug: {
          maskedApiKey: keyInfo.masked,
          keyLength: keyInfo.length,
          validFormat: keyInfo.isValid,
        },
      });
    }

    if (error.type === "StripePermissionError") {
      return res.status(403).json({
        success: false,
        error: "Stripe permission error",
        details:
          "Your Stripe API key doesn't have the required permissions for this operation.",
        debug: {
          maskedApiKey: keyInfo.masked,
          keyLength: keyInfo.length,
          validFormat: keyInfo.isValid,
          keyType: keyInfo.keyType,
        },
      });
    }

    // Handle the specific "Neither apiKey nor config.authenticator provided" error
    if (
      error.message.includes("Neither apiKey nor config.authenticator provided")
    ) {
      return res.status(500).json({
        success: false,
        error: "Stripe configuration error",
        details:
          "Stripe API key is not properly configured. Please check your STRIPE_SECRET_KEY environment variable.",
        debug: {
          maskedApiKey: keyInfo.masked,
          keyLength: keyInfo.length,
          validFormat: keyInfo.isValid,
          keyType: keyInfo.keyType,
          startsWithSk: keyInfo.startsWithSk,
          error: keyInfo.error,
          originalError: error.message,
        },
      });
    }

    // Generic error handling
    res.status(500).json({
      success: false,
      error: `Wallet balance payment error: ${error.message}`,
      debug: {
        maskedApiKey: keyInfo.masked,
        keyLength: keyInfo.length,
        validFormat: keyInfo.isValid,
        keyType: keyInfo.keyType,
        errorType: error.type || "Unknown",
      },
    });
  }
});

/**
 * @swagger
 * /api/payments/gateway/wallet-balance:
 *   post:
 *     summary: Create a payment gateway session for wallet balance top-up
 *     description: Creates a new payment session with the payment gateway for purchasing ions to be credited to a wallet
 *     tags:
 *       - Wallet Management
 *     requestBody:
 *       required: true
 *       content:
 *         application/json:
 *           schema:
 *             type: object
 *             required:
 *               - walletAddress
 *               - noOfIons
 *               - amount
 *               - currency
 *             properties:
 *               walletAddress:
 *                 type: string
 *                 description: Ethereum wallet address to credit ions to
 *                 example: "0x742d35Cc6635C0532925a3b8D400d0E0Ed8e2fcB"
 *               noOfIons:
 *                 type: number
 *                 description: Number of ions to purchase
 *                 example: 100
 *               amount:
 *                 type: number
 *                 description: Payment amount in cents (for USD) or equivalent smallest unit
 *                 example: 999
 *               currency:
 *                 type: string
 *                 description: Payment currency
 *                 enum: ["USD", "EUR", "INR"]
 *                 example: "USD"
 *               success_url:
 *                 type: string
 *                 description: Custom success URL (optional)
 *                 example: "https://example.com/success"
 *               cancel_url:
 *                 type: string
 *                 description: Custom cancel URL (optional)
 *                 example: "https://example.com/cancel"
 *     responses:
 *       200:
 *         description: Payment gateway session created successfully for wallet balance
 *         content:
 *           application/json:
 *             schema:
 *               type: object
 *               properties:
 *                 success:
 *                   type: boolean
 *                   example: true
 *                 sessionId:
 *                   type: string
 *                   example: "session_123"
 *                 checkoutUrl:
 *                   type: string
 *                   example: "https://gll-gateway.growlimitless.app/checkout/..."
 *                 message:
 *                   type: string
 *                   example: "Payment gateway session created successfully for wallet balance"
 *       400:
 *         description: Invalid request payload
 *       500:
 *         description: Payment gateway error
 */
router.post("/gateway/wallet-balance", async (req, res) => {
  try {
    console.log("🎯 Creating payment gateway session for wallet balance");
    const { walletAddress, noOfIons, amount, currency, cancel_url } = req.body;

    console.log("📋 Received wallet balance payment request:", {
      walletAddress,
      noOfIons,
      amount,
      currency,
    });

    // Validate payload
    const validation = validateWalletBalancePayload(req.body);
    if (!validation.isValid) {
      console.error(
        "❌ Wallet balance payload validation failed:",
        validation.error
      );
      return res.status(400).json({
        success: false,
        error: validation.error,
      });
    }

    console.log("✅ Wallet balance payload validation passed");

    // Create line items for the payment gateway
    const line_items = [
      {
        price_data: {
          currency: currency.toLowerCase(),
          product_data: {
            name: `${noOfIons} GLL Ions`,
            description: `Purchase ${noOfIons} GLL ions for wallet ${walletAddress.substring(
              0,
              6
            )}...${walletAddress.substring(38)}`,
          },
          unit_amount: currency.toUpperCase() === "USD" ? amount * 100 : amount, // Only multiply by 100 for USD (cents)
        },
        quantity: 1,
      },
    ];

    console.log("🏷️ Created line items for payment gateway:", line_items);

    // Prepare payment gateway payload
    const paymentPayload = {
      line_items,
      mode: "payment",
      success_url: `${BASE_URL}/api/payments/gateway/wallet-balance/success?session_id={CHECKOUT_SESSION_ID}&walletAddress=${walletAddress}&noOfIons=${noOfIons}`,
      cancel_url: cancel_url
        ? `${BASE_URL}/api/payments/gateway/wallet-balance/cancel?session_id={CHECKOUT_SESSION_ID}&original_cancel_url=${encodeURIComponent(
            cancel_url
          )}`
        : `${BASE_URL}/api/payments/gateway/wallet-balance/cancel?session_id={CHECKOUT_SESSION_ID}`,
      metadata: {
        walletAddress,
        noOfIons: noOfIons.toString(),
        currency: currency.toUpperCase(),
        paymentType: "gateway_wallet_balance",
      },
      apiKey: "growinvoice",
    };

    console.log("🔧 Prepared payment gateway payload:");
    console.log("📡 Payment Gateway URL:", PAYMENT_GATEWAY_URL);
    console.log("📦 Payload:", JSON.stringify(paymentPayload, null, 2));

    // Call payment gateway with proper headers
    const response = await axios.post(PAYMENT_GATEWAY_URL, paymentPayload, {
      headers: {
        "Content-Type": "application/json",
        Accept: "application/json",
      },
      timeout: 30000, // 30 second timeout
    });

    console.log("📊 Payment Gateway Response Status:", response.status);
    console.log("📝 Payment Gateway Response Headers:", response.headers);

    // Check if response is HTML instead of JSON
    const contentType = response.headers["content-type"];
    if (contentType && contentType.includes("text/html")) {
      console.error("❌ Received HTML response instead of JSON:");
      console.error("🌐 Response data:", response.data);
      throw new Error(
        "Payment gateway returned HTML error page instead of JSON. Please check the gateway URL and endpoint."
      );
    }

    console.log(
      "✅ Payment Gateway Response (JSON):",
      JSON.stringify(response.data, null, 2)
    );

    // Validate response structure
    if (!response.data || typeof response.data !== "object") {
      throw new Error("Invalid response format from payment gateway");
    }

    if (!response.data.id || !response.data.uri) {
      console.error(
        "❌ Missing required fields in payment gateway response:",
        response.data
      );
      throw new Error(
        "Payment gateway response missing required fields (id, uri)"
      );
    }

    console.log("🎉 Payment gateway session created successfully!");
    console.log("🆔 Session ID:", response.data.id);
    console.log("🔗 Checkout URL:", response.data.uri);

    // Return success response
    res.status(200).json({
      success: true,
      sessionId: response.data.id,
      checkoutUrl: response.data.uri,
      message:
        "Payment gateway session created successfully for wallet balance",
    });
  } catch (error) {
    console.error("❌ Payment gateway wallet balance creation error:", error);

    // Handle different types of errors
    if (error.response) {
      console.error("📊 Error Response Status:", error.response.status);
      console.error("📝 Error Response Headers:", error.response.headers);
      console.error("📦 Error Response Data:", error.response.data);

      return res.status(500).json({
        success: false,
        error: `Payment gateway error (${error.response.status}): ${
          error.response.data?.message || error.message
        }`,
        details: {
          status: error.response.status,
          data: error.response.data,
        },
      });
    }

    if (error.request) {
      console.error("🌐 Request Error:", error.request);
      return res.status(500).json({
        success: false,
        error: "Unable to connect to payment gateway. Please try again later.",
        details: "Network connectivity issue",
      });
    }

    // Generic error handling
    res.status(500).json({
      success: false,
      error: `Payment gateway error: ${error.message}`,
      details: {
        errorType: error.constructor.name,
        message: error.message,
      },
    });
  }
});

/**
 * @swagger
 * /api/payments/success:
 *   get:
 *     summary: Handle successful payment callback
 *     description: Processes successful payment completion, updates wallet document count, and redirects to frontend
 *     tags:
 *       - Payment Processing
 *     parameters:
 *       - $ref: '#/components/parameters/SessionId'
 *       - $ref: '#/components/parameters/PaymentWalletId'
 *       - $ref: '#/components/parameters/NoOfDocs'
 *     responses:
 *       302:
 *         description: Redirects to frontend with success status
 *       400:
 *         description: Missing required parameters - redirects to frontend with error
 *       500:
 *         description: Error processing payment - redirects to frontend with error
 */
router.get("/success", async (req, res) => {
  try {
    const { session_id, walletId, noOfDocs } = req.query;

    // Validate required parameters
    if (!session_id || !walletId || !noOfDocs) {
      console.error("Missing required parameters:", {
        session_id,
        walletId,
        noOfDocs,
      });
      return res.redirect(
        `${FRONTEND_URL}/resume?status=error&message=Missing required parameters`
      );
    }

    const additionalDocs = parseInt(noOfDocs);

    // Update wallet documents
    const updatedWallet = await updateWalletDocuments(walletId, additionalDocs);

    // Log successful payment processing
    console.log(
      `Payment successful: Session ${session_id}, Wallet ${walletId}, Added ${additionalDocs} documents`
    );
    console.log(`Updated wallet documents: ${updatedWallet.noOfDocuments}`);

    // Determine if this was a new wallet or existing one
    const isNewWallet = updatedWallet.noOfDocuments === 3 + additionalDocs;
    const message = isNewWallet
      ? "Payment successful! New wallet created with documents."
      : "Payment successful! Documents updated successfully.";

    // Redirect to frontend with success parameters
    const redirectUrl = `${FRONTEND_URL}/resume?status=success&sessionId=${session_id}&walletId=${walletId}&documents=${
      updatedWallet.noOfDocuments
    }&message=${encodeURIComponent(message)}`;
    res.redirect(redirectUrl);
  } catch (error) {
    console.error("Payment success handler error:", error);

    // Redirect to frontend with error
    const errorMessage = "Failed to process successful payment";
    res.redirect(
      `${FRONTEND_URL}/resume?status=error&message=${encodeURIComponent(
        errorMessage
      )}`
    );
  }
});

/**
 * @swagger
 * /api/payments/cancel:
 *   get:
 *     summary: Handle payment cancellation
 *     description: Processes payment cancellation by user and redirects to frontend or original cancel URL
 *     tags:
 *       - Payment Processing
 *     parameters:
 *       - name: session_id
 *         in: query
 *         required: false
 *         description: Payment session ID (optional)
 *         schema:
 *           type: string
 *           example: "session_123"
 *       - name: original_cancel_url
 *         in: query
 *         required: false
 *         description: Original cancel URL to redirect to (URL encoded)
 *         schema:
 *           type: string
 *           example: "https%3A//example.com/cancel"
 *     responses:
 *       302:
 *         description: Redirects to frontend with cancellation status
 *       500:
 *         description: Error processing cancellation - redirects to frontend with error
 */
router.get("/cancel", async (req, res) => {
  try {
    const { session_id, original_cancel_url } = req.query;

    console.log(`Payment cancelled for session: ${session_id || "unknown"}`);
    console.log(
      `Original cancel URL: ${original_cancel_url || "not provided"}`
    );

    // If original_cancel_url is provided, redirect to it
    if (original_cancel_url) {
      console.log(`Redirecting to original cancel URL: ${original_cancel_url}`);
      return res.redirect(decodeURIComponent(original_cancel_url));
    }

    // Redirect to frontend with cancellation status
    const message = session_id
      ? "Payment was cancelled by user"
      : "Payment was cancelled";

    const redirectUrl = `${FRONTEND_URL}/resume?status=cancelled&sessionId=${
      session_id || ""
    }&message=${encodeURIComponent(message)}`;
    res.redirect(redirectUrl);
  } catch (error) {
    console.error("Payment cancel handler error:", error);

    // Redirect to frontend with error
    const errorMessage = "Failed to process payment cancellation";
    res.redirect(
      `${FRONTEND_URL}/resume?status=error&message=${encodeURIComponent(
        errorMessage
      )}`
    );
  }
});

/**
 * @swagger
 * /api/payments/wallet-balance/success:
 *   get:
 *     summary: Handle successful wallet balance payment callback
 *     description: Processes successful wallet balance payment completion, credits ions to wallet, and redirects to frontend
 *     tags:
 *       - Wallet Management
 *     parameters:
 *       - name: session_id
 *         in: query
 *         required: true
 *         description: Payment session ID
 *         schema:
 *           type: string
 *           example: "cs_test_..."
 *       - name: walletAddress
 *         in: query
 *         required: true
 *         description: Wallet address to credit ions to
 *         schema:
 *           type: string
 *           example: "0x742d35Cc6635C0532925a3b8D400d0E0Ed8e2fcB"
 *       - name: noOfIons
 *         in: query
 *         required: true
 *         description: Number of ions to credit
 *         schema:
 *           type: number
 *           example: 100
 *     responses:
 *       302:
 *         description: Redirects to frontend with success status
 *       400:
 *         description: Missing required parameters - redirects to frontend with error
 *       500:
 *         description: Error processing payment - redirects to frontend with error
 */
router.get("/wallet-balance/success", async (req, res) => {
  try {
    console.log("🎯 Processing wallet balance payment success callback");
    const { session_id, walletAddress, noOfIons } = req.query;

    console.log("📋 Received parameters:", {
      session_id,
      walletAddress,
      noOfIons,
    });

    // Validate required parameters
    if (!session_id || !walletAddress || !noOfIons) {
      console.error(
        "❌ Missing required parameters for wallet balance success:",
        {
          session_id,
          walletAddress,
          noOfIons,
        }
      );
      return res.redirect(
        `${FRONTEND_URL}/wallet?payment=error&message=Missing required parameters`
      );
    }

    const ionsToCredit = parseInt(noOfIons);
    console.log("🔢 Parsed ions to credit:", ionsToCredit);

    // Validate wallet address format
    const walletValidation = validateWalletAddress(walletAddress);
    if (!walletValidation.isValid) {
      console.error("❌ Invalid wallet address:", walletAddress);
      console.error("🔍 Validation error:", walletValidation.error);
      return res.redirect(
        `${FRONTEND_URL}/wallet?payment=error&message=${encodeURIComponent(
          walletValidation.error
        )}`
      );
    }

    console.log("✅ Wallet address validation passed");

    // Credit ions to the wallet address
    let transactionResult;
    try {
      console.log("🔄 Starting ion credit process...");
      transactionResult = await creditIonsToWallet(walletAddress, ionsToCredit);

      // Log successful payment and ion credit
      console.log("🎉 Wallet balance payment successful!");
      console.log(`📊 Session: ${session_id}`);
      console.log(`💰 Wallet: ${walletAddress}`);
      console.log(`🪙 Credited: ${ionsToCredit} ions`);
      console.log(`🔗 Transaction hash: ${transactionResult.transactionHash}`);
      console.log(`📦 Block number: ${transactionResult.blockNumber}`);
      console.log(`⛽ Gas used: ${transactionResult.gasUsed}`);
    } catch (creditError) {
      console.error("❌ Error crediting ions to wallet:", creditError);
      console.error("🔍 Credit error details:", {
        message: creditError.message,
        stack: creditError.stack,
        walletAddress,
        ionsToCredit,
      });
      return res.redirect(
        `${FRONTEND_URL}/wallet?payment=error&message=${encodeURIComponent(
          "Failed to credit ions to wallet: " + creditError.message
        )}`
      );
    }

    // Redirect to frontend with success parameters
    const redirectUrl = `${FRONTEND_URL}/wallet?payment=success&sessionId=${session_id}&walletAddress=${walletAddress}&ions=${ionsToCredit}&transaction_id=${
      transactionResult.transactionHash
    }&message=${encodeURIComponent(
      "Payment successful! Ions credited to wallet."
    )}`;

    console.log("🚀 Redirecting to frontend with success status");
    console.log("🔗 Redirect URL:", redirectUrl);

    res.redirect(redirectUrl);
  } catch (error) {
    console.error("❌ Wallet balance payment success handler error:", error);
    console.error("🔍 Handler error details:", {
      message: error.message,
      stack: error.stack,
    });

    // Redirect to frontend with error
    const errorMessage = "Failed to process successful wallet balance payment";
    res.redirect(
      `${FRONTEND_URL}/wallet?payment=error&message=${encodeURIComponent(
        errorMessage
      )}`
    );
  }
});

/**
 * @swagger
 * /api/payments/wallet-balance/cancel:
 *   get:
 *     summary: Handle wallet balance payment cancellation
 *     description: Processes wallet balance payment cancellation by user and redirects to frontend or original cancel URL
 *     tags:
 *       - Wallet Management
 *     parameters:
 *       - name: session_id
 *         in: query
 *         required: false
 *         description: Payment session ID (optional)
 *         schema:
 *           type: string
 *           example: "cs_test_..."
 *       - name: original_cancel_url
 *         in: query
 *         required: false
 *         description: Original cancel URL to redirect to (URL encoded)
 *         schema:
 *           type: string
 *           example: "https%3A//example.com/cancel"
 *     responses:
 *       302:
 *         description: Redirects to frontend with cancellation status or to original cancel URL
 *       500:
 *         description: Error processing cancellation - redirects to frontend with error
 */
router.get("/wallet-balance/cancel", async (req, res) => {
  try {
    const { session_id, original_cancel_url } = req.query;

    console.log(
      `Wallet balance payment cancelled for session: ${session_id || "unknown"}`
    );
    console.log(
      `Original cancel URL: ${original_cancel_url || "not provided"}`
    );

    // If original_cancel_url is provided, redirect to it
    if (original_cancel_url) {
      console.log(`Redirecting to original cancel URL: ${original_cancel_url}`);
      return res.redirect(decodeURIComponent(original_cancel_url));
    }

    // Redirect to frontend with cancellation status
    const message = session_id
      ? "Wallet balance payment was cancelled by user"
      : "Wallet balance payment was cancelled";

    const redirectUrl = `${FRONTEND_URL}/wallet?payment=cancelled&sessionId=${
      session_id || ""
    }&message=${encodeURIComponent(message)}`;
    res.redirect(redirectUrl);
  } catch (error) {
    console.error("Wallet balance payment cancel handler error:", error);

    // Redirect to frontend with error
    const errorMessage =
      "Failed to process wallet balance payment cancellation";
    res.redirect(
      `${FRONTEND_URL}/wallet?payment=error&message=${encodeURIComponent(
        errorMessage
      )}`
    );
  }
});

/**
 * @swagger
 * /api/payments/gateway/wallet-balance/success:
 *   get:
 *     summary: Handle successful payment gateway wallet balance payment callback
 *     description: Processes successful payment gateway wallet balance payment completion, credits ions to wallet, and redirects to frontend
 *     tags:
 *       - Wallet Management
 *     parameters:
 *       - name: session_id
 *         in: query
 *         required: true
 *         description: Payment session ID
 *         schema:
 *           type: string
 *           example: "session_123"
 *       - name: walletAddress
 *         in: query
 *         required: true
 *         description: Wallet address to credit ions to
 *         schema:
 *           type: string
 *           example: "0x742d35Cc6635C0532925a3b8D400d0E0Ed8e2fcB"
 *       - name: noOfIons
 *         in: query
 *         required: true
 *         description: Number of ions to credit
 *         schema:
 *           type: number
 *           example: 100
 *     responses:
 *       302:
 *         description: Redirects to frontend with success status
 *       400:
 *         description: Missing required parameters - redirects to frontend with error
 *       500:
 *         description: Error processing payment - redirects to frontend with error
 */
router.get("/gateway/wallet-balance/success", async (req, res) => {
  try {
    console.log(
      "🎯 Processing payment gateway wallet balance payment success callback"
    );
    const { session_id, walletAddress, noOfIons } = req.query;

    console.log("📋 Received payment gateway parameters:", {
      session_id,
      walletAddress,
      noOfIons,
    });

    // Validate required parameters
    if (!session_id || !walletAddress || !noOfIons) {
      console.error(
        "❌ Missing required parameters for payment gateway wallet balance success:",
        {
          session_id,
          walletAddress,
          noOfIons,
        }
      );
      return res.redirect(
        `${FRONTEND_URL}/wallet?payment=error&message=Missing required parameters&gateway=true`
      );
    }

    const ionsToCredit = parseInt(noOfIons);
    console.log("🔢 Parsed ions to credit:", ionsToCredit);

    // Validate wallet address format
    const walletValidation = validateWalletAddress(walletAddress);
    if (!walletValidation.isValid) {
      console.error("❌ Invalid wallet address:", walletAddress);
      console.error("🔍 Validation error:", walletValidation.error);
      return res.redirect(
        `${FRONTEND_URL}/wallet?payment=error&message=${encodeURIComponent(
          walletValidation.error
        )}&gateway=true`
      );
    }

    console.log("✅ Payment gateway wallet address validation passed");

    // Credit ions to the wallet address
    let transactionResult;
    try {
      console.log("🔄 Starting payment gateway ion credit process...");
      transactionResult = await creditIonsToWallet(walletAddress, ionsToCredit);

      // Log successful payment and ion credit
      console.log("🎉 Payment gateway wallet balance payment successful!");
      console.log(`📊 Session: ${session_id}`);
      console.log(`💰 Wallet: ${walletAddress}`);
      console.log(`🪙 Credited: ${ionsToCredit} ions`);
      console.log(`🔗 Transaction hash: ${transactionResult.transactionHash}`);
      console.log(`📦 Block number: ${transactionResult.blockNumber}`);
      console.log(`⛽ Gas used: ${transactionResult.gasUsed}`);
    } catch (creditError) {
      console.error(
        "❌ Error crediting ions to wallet via payment gateway:",
        creditError
      );
      console.error("🔍 Payment gateway credit error details:", {
        message: creditError.message,
        stack: creditError.stack,
        walletAddress,
        ionsToCredit,
      });
      return res.redirect(
        `${FRONTEND_URL}/wallet?payment=error&message=${encodeURIComponent(
          "Failed to credit ions to wallet: " + creditError.message
        )}&gateway=true`
      );
    }

    // Redirect to frontend with success parameters
    const redirectUrl = `${FRONTEND_URL}/wallet?payment=success&sessionId=${session_id}&walletAddress=${walletAddress}&ions=${ionsToCredit}&transaction_id=${
      transactionResult.transactionHash
    }&gateway=true&message=${encodeURIComponent(
      "Payment successful! Ions credited to wallet via payment gateway."
    )}`;

    console.log(
      "🚀 Redirecting to frontend with payment gateway success status"
    );
    console.log("🔗 Redirect URL:", redirectUrl);

    res.redirect(redirectUrl);
  } catch (error) {
    console.error(
      "❌ Payment gateway wallet balance payment success handler error:",
      error
    );
    console.error("🔍 Payment gateway handler error details:", {
      message: error.message,
      stack: error.stack,
    });

    // Redirect to frontend with error
    const errorMessage =
      "Failed to process successful payment gateway wallet balance payment";
    res.redirect(
      `${FRONTEND_URL}/wallet?payment=error&message=${encodeURIComponent(
        errorMessage
      )}&gateway=true`
    );
  }
});

/**
 * @swagger
 * /api/payments/gateway/wallet-balance/cancel:
 *   get:
 *     summary: Handle payment gateway wallet balance payment cancellation
 *     description: Processes payment gateway wallet balance payment cancellation by user and redirects to frontend or original cancel URL
 *     tags:
 *       - Wallet Management
 *     parameters:
 *       - name: session_id
 *         in: query
 *         required: false
 *         description: Payment session ID (optional)
 *         schema:
 *           type: string
 *           example: "session_123"
 *       - name: original_cancel_url
 *         in: query
 *         required: false
 *         description: Original cancel URL to redirect to (URL encoded)
 *         schema:
 *           type: string
 *           example: "https%3A//example.com/cancel"
 *     responses:
 *       302:
 *         description: Redirects to frontend with cancellation status or to original cancel URL
 *       500:
 *         description: Error processing cancellation - redirects to frontend with error
 */
router.get("/gateway/wallet-balance/cancel", async (req, res) => {
  try {
    const { session_id, original_cancel_url } = req.query;

    console.log(
      `Payment gateway wallet balance payment cancelled for session: ${
        session_id || "unknown"
      }`
    );
    console.log(
      `Original cancel URL: ${original_cancel_url || "not provided"}`
    );

    // If original_cancel_url is provided, redirect to it
    if (original_cancel_url) {
      console.log(`Redirecting to original cancel URL: ${original_cancel_url}`);
      return res.redirect(decodeURIComponent(original_cancel_url));
    }

    // Redirect to frontend with cancellation status
    const message = session_id
      ? "Payment gateway wallet balance payment was cancelled by user"
      : "Payment gateway wallet balance payment was cancelled";

    const redirectUrl = `${FRONTEND_URL}/wallet?payment=cancel`;

    console.log(
      "🚀 Redirecting to frontend with payment gateway cancellation status"
    );
    console.log("🔗 Redirect URL:", redirectUrl);

    res.redirect(redirectUrl);
  } catch (error) {
    console.error(
      "Payment gateway wallet balance payment cancel handler error:",
      error
    );

    // Redirect to frontend with error
    const errorMessage =
      "Failed to process payment gateway wallet balance payment cancellation";
    res.redirect(
      `${FRONTEND_URL}/wallet?payment=error&message=${encodeURIComponent(
        errorMessage
      )}&gateway=true`
    );
  }
});

/**
 * @swagger
 * /api/payments/webhook:
 *   post:
 *     summary: Handle payment gateway webhooks
 *     description: Processes webhook events from the payment gateway for additional security
 *     tags:
 *       - Payment Processing
 *     requestBody:
 *       required: true
 *       content:
 *         application/json:
 *           schema:
 *             $ref: '#/components/schemas/WebhookRequest'
 *           example:
 *             type: "checkout.session.completed"
 *             data:
 *               object:
 *                 id: "session_123"
 *                 metadata:
 *                   walletId: "wallet-123"
 *                   noOfDocs: "10"
 *     responses:
 *       200:
 *         description: Webhook processed successfully
 *         content:
 *           application/json:
 *             schema:
 *               type: object
 *               properties:
 *                 success:
 *                   type: boolean
 *                   example: true
 *                 message:
 *                   type: string
 *                   example: "Webhook processed successfully"
 *       500:
 *         description: Error processing webhook
 *         content:
 *           application/json:
 *             schema:
 *               $ref: '#/components/schemas/ErrorResponse'
 */
router.post("/webhook", async (req, res) => {
  try {
    const { type, data } = req.body;

    if (type === "checkout.session.completed") {
      const session = data.object;
      const { walletId, noOfDocs } = session.metadata;

      if (walletId && noOfDocs) {
        await updateWalletDocuments(walletId, parseInt(noOfDocs));
        console.log(
          `Webhook: Successfully updated wallet ${walletId} with ${noOfDocs} documents`
        );
      }
    }

    res.status(200).json({
      success: true,
      message: "Webhook processed successfully",
    });
  } catch (error) {
    console.error("Webhook processing error:", error);
    res.status(500).json({
      success: false,
      error: "Failed to process webhook",
    });
  }
});

/**
 * @swagger
 * /api/payments/wallet/{walletId}:
 *   get:
 *     summary: Get wallet information
 *     description: Retrieves current document count and information for a specific wallet
 *     tags:
 *       - Wallet Management
 *     parameters:
 *       - name: walletId
 *         in: path
 *         required: true
 *         description: Unique wallet identifier
 *         schema:
 *           type: string
 *           example: "wallet-123"
 *     responses:
 *       200:
 *         description: Wallet information retrieved successfully
 *         content:
 *           application/json:
 *             schema:
 *               $ref: '#/components/schemas/WalletInfoResponse'
 *       404:
 *         description: Wallet not found
 *         content:
 *           application/json:
 *             schema:
 *               $ref: '#/components/schemas/ErrorResponse'
 *             example:
 *               success: false
 *               error: "Wallet not found"
 *       500:
 *         description: Error retrieving wallet information
 *         content:
 *           application/json:
 *             schema:
 *               $ref: '#/components/schemas/ErrorResponse'
 */
router.get("/wallet/:walletId", async (req, res) => {
  try {
    const { walletId } = req.params;

    const wallet = await prisma.walletDocuments.findUnique({
      where: { walletId },
    });

    if (!wallet) {
      return res.status(404).json({
        success: false,
        error: "Wallet not found",
      });
    }

    res.status(200).json({
      success: true,
      walletId: wallet.walletId,
      noOfDocuments: wallet.noOfDocuments,
      createdAt: wallet.createdAt,
      updatedAt: wallet.updatedAt,
    });
  } catch (error) {
    console.error("Wallet query error:", error);
    res.status(500).json({
      success: false,
      error: "Failed to retrieve wallet information",
    });
  }
});

/**
 * @swagger
 * /api/payments/balance/{email}:
 *   get:
 *     summary: Get GLL token balance for user
 *     description: Retrieves the GLL token balance for a user by their email address
 *     tags:
 *       - Wallet Management
 *     parameters:
 *       - name: email
 *         in: path
 *         required: true
 *         description: User's email address
 *         schema:
 *           type: string
 *           format: email
 *           example: "user@example.com"
 *     responses:
 *       200:
 *         description: Token balance retrieved successfully
 *         content:
 *           application/json:
 *             schema:
 *               $ref: '#/components/schemas/TokenBalanceResponse'
 *       400:
 *         description: Invalid email format
 *         content:
 *           application/json:
 *             schema:
 *               $ref: '#/components/schemas/ErrorResponse'
 *             example:
 *               success: false
 *               error: "Invalid email format"
 *       404:
 *         description: User not found or wallet address not found
 *         content:
 *           application/json:
 *             schema:
 *               $ref: '#/components/schemas/ErrorResponse'
 *             example:
 *               success: false
 *               error: "Email not found. Please login to gll.one first."
 *       500:
 *         description: Error retrieving token balance
 *         content:
 *           application/json:
 *             schema:
 *               $ref: '#/components/schemas/ErrorResponse'
 */
router.get("/balance/:email", async (req, res) => {
  try {
    const { email } = req.params;

    // Basic email validation - using simple string operations to avoid regex vulnerabilities
    function isValidEmail(email) {
      if (!email || typeof email !== "string") return false;

      const trimmed = email.trim();
      if (trimmed.length === 0 || trimmed.length > 254) return false;

      // Must contain exactly one @ symbol
      const atIndex = trimmed.indexOf("@");
      if (atIndex === -1 || atIndex !== trimmed.lastIndexOf("@")) return false;
      if (atIndex === 0 || atIndex === trimmed.length - 1) return false;

      const localPart = trimmed.substring(0, atIndex);
      const domainPart = trimmed.substring(atIndex + 1);

      // Basic local part validation
      if (localPart.length === 0 || localPart.length > 64) return false;
      if (localPart.startsWith(".") || localPart.endsWith(".")) return false;
      if (localPart.includes("..")) return false;

      // Basic domain part validation
      if (domainPart.length === 0 || domainPart.length > 253) return false;
      if (
        domainPart.startsWith(".") ||
        domainPart.endsWith(".") ||
        domainPart.startsWith("-") ||
        domainPart.endsWith("-")
      )
        return false;
      if (domainPart.includes("..") || domainPart.includes("--")) return false;
      if (!domainPart.includes(".")) return false;

      // Check for valid characters using simple regex (no complex patterns)
      const validLocalChars = /^[a-zA-Z0-9._%+-]+$/;
      if (!validLocalChars.test(localPart)) return false;

      const validDomainChars = /^[a-zA-Z0-9.-]+$/;
      if (!validDomainChars.test(domainPart)) return false;

      // Check domain has valid TLD (at least 2 chars after last dot)
      const lastDotIndex = domainPart.lastIndexOf(".");
      if (lastDotIndex === -1 || domainPart.length - lastDotIndex - 1 < 2)
        return false;

      return true;
    }

    if (!isValidEmail(email)) {
      return res.status(400).json({
        success: false,
        error: "Invalid email format",
      });
    }

    // Get token balance using blockchain service
    const balance = await getMyBalance(email);

    res.status(200).json({
      success: true,
      email: email,
      balance: balance,
      message: "Token balance retrieved successfully",
    });
  } catch (error) {
    console.error("Token balance query error:", error);

    // Handle specific error cases
    if (error.message.includes("Email not found")) {
      return res.status(404).json({
        success: false,
        error: error.message,
      });
    }

    if (error.message.includes("Wallet address not found")) {
      return res.status(404).json({
        success: false,
        error: error.message,
      });
    }

    res.status(500).json({
      success: false,
      error: "Failed to retrieve token balance",
      details: error.message,
    });
  }
});

/**
 * @swagger
 * /api/payments/debug/stripe-key:
 *   get:
 *     summary: Debug Stripe API key status and configuration
 *     tags:
 *       - Payment Processing
 *     description: Returns masked Stripe API key information and validation results for debugging purposes
 *     responses:
 *       200:
 *         description: Stripe API key debug information retrieved successfully
 *         content:
 *           application/json:
 *             schema:
 *               type: object
 *               properties:
 *                 success:
 *                   type: boolean
 *                   example: true
 *                 message:
 *                   type: string
 *                   example: "Stripe API key debug information"
 *                 data:
 *                   type: object
 *                   properties:
 *                     keyInfo:
 *                       type: object
 *                       properties:
 *                         masked:
 *                           type: string
 *                           description: "Masked Stripe API key showing first 4 and last 4 characters"
 *                           example: "sk_t***************************abc123"
 *                         length:
 *                           type: integer
 *                           description: "Total length of the Stripe API key"
 *                           example: 107
 *                         validFormat:
 *                           type: boolean
 *                           description: "Whether the Stripe API key has valid format"
 *                           example: true
 *                         keyType:
 *                           type: string
 *                           enum: [secret, publishable, unknown]
 *                           description: "Type of Stripe API key"
 *                           example: "secret"
 *                         startsWithSk:
 *                           type: boolean
 *                           description: "Whether the API key starts with 'sk_'"
 *                           example: true
 *                         error:
 *                           type: string
 *                           nullable: true
 *                           description: "Error message if key format is invalid"
 *                           example: null
 *                     testResult:
 *                       type: object
 *                       properties:
 *                         isValid:
 *                           type: boolean
 *                           description: "Whether the Stripe API key is valid and functional"
 *                           example: true
 *                         error:
 *                           type: string
 *                           nullable: true
 *                           description: "Error message if validation failed"
 *                           example: null
 *                         accountId:
 *                           type: string
 *                           description: "Stripe account ID"
 *                           example: "acct_1234567890"
 *                         accountType:
 *                           type: string
 *                           description: "Stripe account type"
 *                           example: "standard"
 *                         country:
 *                           type: string
 *                           description: "Account country"
 *                           example: "US"
 *       401:
 *         description: Stripe API key is invalid or missing
 *       500:
 *         description: Server error during Stripe API key testing
 */
router.get("/debug/stripe-key", async (req, res) => {
  try {
    console.log("PaymentRoutes: Debug Stripe API key request");

    // Get masked API key info
    const keyInfo = getMaskedStripeKey();

    // Test the API key
    const testResult = await testStripeKey();

    return res.status(200).json({
      success: true,
      message: "Stripe API key debug information",
      data: {
        keyInfo: {
          masked: keyInfo.masked,
          length: keyInfo.length,
          validFormat: keyInfo.isValid,
          keyType: keyInfo.keyType,
          startsWithSk: keyInfo.startsWithSk,
          startsWithPk: keyInfo.startsWithPk,
          error: keyInfo.error,
        },
        testResult: {
          isValid: testResult.isValid,
          error: testResult.error,
          details: testResult.details,
          accountId: testResult.accountId,
          accountType: testResult.accountType,
          country: testResult.country,
        },
      },
    });
  } catch (error) {
    console.error("PaymentRoutes: Error in debugStripeKey:", error);

    // Still try to return basic key info even if test fails
    try {
      const keyInfo = getMaskedStripeKey();
      return res.status(500).json({
        success: false,
        error: "Failed to test Stripe API key",
        details: error.message,
        keyInfo: {
          masked: keyInfo.masked,
          length: keyInfo.length,
          validFormat: keyInfo.isValid,
          keyType: keyInfo.keyType,
          startsWithSk: keyInfo.startsWithSk,
          error: keyInfo.error,
        },
      });
    } catch (keyError) {
      return res.status(500).json({
        success: false,
        error: "Failed to get Stripe API key information",
        details: error.message,
      });
    }
  }
});

/**
 * @swagger
 * /api/payments/test-gateway:
 *   get:
 *     summary: Test payment gateway connection
 *     description: Tests the connection to the payment gateway and validates response format
 *     tags:
 *       - Payment Processing
 *     responses:
 *       200:
 *         description: Gateway connection test results
 *         content:
 *           application/json:
 *             schema:
 *               type: object
 *               properties:
 *                 success:
 *                   type: boolean
 *                 message:
 *                   type: string
 *                 gatewayUrl:
 *                   type: string
 *                 responseType:
 *                   type: string
 *       500:
 *         description: Gateway connection failed
 */
router.get("/test-gateway", async (req, res) => {
  try {
    console.log("Testing payment gateway connection...");
    console.log("Gateway URL:", PAYMENT_GATEWAY_URL);

    // Test with a minimal payload
    const testPayload = {
      test: true,
      apiKey: "growinvoice",
    };

    const response = await axios.post(PAYMENT_GATEWAY_URL, testPayload, {
      headers: {
        "Content-Type": "application/json",
        Accept: "application/json",
      },
      timeout: 10000,
    });

    const contentType = response.headers["content-type"] || "";
    const isHtml = contentType.includes("text/html");
    const isJson = contentType.includes("application/json");

    console.log("Test Response Status:", response.status);
    console.log("Test Response Content-Type:", contentType);
    console.log(
      "Test Response Data (first 500 chars):",
      typeof response.data === "string"
        ? response.data.substring(0, 500)
        : JSON.stringify(response.data).substring(0, 500)
    );

    res.status(200).json({
      success: true,
      message: "Gateway connection test completed",
      gatewayUrl: PAYMENT_GATEWAY_URL,
      responseStatus: response.status,
      responseType: isHtml ? "HTML" : isJson ? "JSON" : "Other",
      contentType: contentType,
      isValidApiEndpoint: !isHtml && response.status === 200,
    });
  } catch (error) {
    console.error("Gateway test error:", error.message);

    let errorDetails = {
      success: false,
      message: "Gateway connection test failed",
      gatewayUrl: PAYMENT_GATEWAY_URL,
      error: error.message,
    };

    if (error.response) {
      errorDetails.responseStatus = error.response.status;
      errorDetails.responseType = error.response.headers[
        "content-type"
      ]?.includes("text/html")
        ? "HTML"
        : "Other";
    }

    res.status(500).json(errorDetails);
  }
});

/**
 * @swagger
 * /api/payments/validate-wallet:
 *   post:
 *     summary: Validate wallet address and get balance
 *     description: Validates an Ethereum wallet address format and optionally retrieves its token balance
 *     tags:
 *       - Wallet Management
 *     requestBody:
 *       required: true
 *       content:
 *         application/json:
 *           schema:
 *             type: object
 *             required:
 *               - walletAddress
 *             properties:
 *               walletAddress:
 *                 type: string
 *                 description: Ethereum wallet address to validate
 *                 example: "0x742d35Cc6635C0532925a3b8D400d0E0Ed8e2fcB"
 *               checkBalance:
 *                 type: boolean
 *                 description: Whether to retrieve the token balance (optional)
 *                 default: false
 *                 example: true
 *     responses:
 *       200:
 *         description: Wallet validation successful
 *         content:
 *           application/json:
 *             schema:
 *               type: object
 *               properties:
 *                 success:
 *                   type: boolean
 *                   example: true
 *                 isValid:
 *                   type: boolean
 *                   example: true
 *                 walletAddress:
 *                   type: string
 *                   example: "0x742d35Cc6635C0532925a3b8D400d0E0Ed8e2fcB"
 *                 balance:
 *                   type: string
 *                   description: Token balance (only if checkBalance=true)
 *                   example: "100.0"
 *                 message:
 *                   type: string
 *                   example: "Wallet address is valid"
 *       400:
 *         description: Invalid wallet address
 *         content:
 *           application/json:
 *             schema:
 *               type: object
 *               properties:
 *                 success:
 *                   type: boolean
 *                   example: false
 *                 isValid:
 *                   type: boolean
 *                   example: false
 *                 error:
 *                   type: string
 *                   example: "Invalid wallet address format"
 *       500:
 *         description: Error checking wallet
 */
router.post("/validate-wallet", async (req, res) => {
  try {
    const { walletAddress, checkBalance = false } = req.body;

    // Validate wallet address format
    const validation = validateWalletAddress(walletAddress);
    if (!validation.isValid) {
      return res.status(400).json({
        success: false,
        isValid: false,
        error: validation.error,
      });
    }

    const response = {
      success: true,
      isValid: true,
      walletAddress,
      message: "Wallet address is valid",
    };

    // Optionally check balance
    if (checkBalance) {
      try {
        const { tokenContract } = require("../config/blockchain");
        const { formatUnits } = require("ethers");

        const balance = await tokenContract.balanceOf(walletAddress);
        response.balance = formatUnits(balance, "ether");
        response.message = "Wallet address is valid and balance retrieved";
      } catch (balanceError) {
        console.error("Error getting wallet balance:", balanceError);
        response.message =
          "Wallet address is valid but could not retrieve balance";
        response.balanceError = balanceError.message;
      }
    }

    res.status(200).json(response);
  } catch (error) {
    console.error("Wallet validation error:", error);
    res.status(500).json({
      success: false,
      isValid: false,
      error: `Error validating wallet: ${error.message}`,
    });
  }
});

/**
 * @swagger
 * /api/payments/currency/convert:
 *   get:
 *     summary: Convert currency using live forex rates
 *     description: Get live currency conversion rates using AnyAPI.io forex service
 *     tags:
 *       - Currency Exchange
 *     parameters:
 *       - name: from
 *         in: query
 *         required: true
 *         description: Base currency code (e.g., USD, EUR, INR)
 *         schema:
 *           type: string
 *           example: "USD"
 *       - name: to
 *         in: query
 *         required: true
 *         description: Target currency code (e.g., USD, EUR, INR)
 *         schema:
 *           type: string
 *           example: "INR"
 *       - name: amount
 *         in: query
 *         required: false
 *         description: Amount to convert (default is 1)
 *         schema:
 *           type: number
 *           example: 100
 *     responses:
 *       200:
 *         description: Currency conversion successful
 *         content:
 *           application/json:
 *             schema:
 *               type: object
 *               properties:
 *                 success:
 *                   type: boolean
 *                   example: true
 *                 data:
 *                   type: object
 *                   properties:
 *                     base:
 *                       type: string
 *                       example: "USD"
 *                     target:
 *                       type: string
 *                       example: "INR"
 *                     amount:
 *                       type: number
 *                       example: 100
 *                     convertedAmount:
 *                       type: number
 *                       example: 8350.25
 *                     exchangeRate:
 *                       type: number
 *                       example: 83.5025
 *                     timestamp:
 *                       type: string
 *                       example: "2025-08-21T10:30:00Z"
 *                 message:
 *                   type: string
 *                   example: "Currency conversion successful"
 *       400:
 *         description: Invalid request parameters
 *         content:
 *           application/json:
 *             schema:
 *               type: object
 *               properties:
 *                 success:
 *                   type: boolean
 *                   example: false
 *                 error:
 *                   type: string
 *                   example: "Missing required parameter: from"
 *       500:
 *         description: Currency conversion service error
 *         content:
 *           application/json:
 *             schema:
 *               type: object
 *               properties:
 *                 success:
 *                   type: boolean
 *                   example: false
 *                 error:
 *                   type: string
 *                   example: "Currency conversion service error"
 */
router.get("/currency/convert", async (req, res) => {
  try {
    const { from, to, amount = 1 } = req.query;

    console.log("💱 Currency conversion request:", { from, to, amount });

    // Validate required parameters
    if (!from || !to) {
      return res.status(400).json({
        success: false,
        error:
          "Missing required parameters. Both 'from' and 'to' currency codes are required.",
        example: "/api/payments/currency/convert?from=USD&to=INR&amount=100",
      });
    }

    // Validate amount is a positive number
    const convertAmount = parseFloat(amount);
    if (isNaN(convertAmount) || convertAmount <= 0) {
      return res.status(400).json({
        success: false,
        error: "Amount must be a positive number",
      });
    }

    // Validate currency codes format (should be 3-letter codes)
    const currencyCodeRegex = /^[A-Z]{3}$/;
    const fromCurrency = from.toUpperCase();
    const toCurrency = to.toUpperCase();

    if (
      !currencyCodeRegex.test(fromCurrency) ||
      !currencyCodeRegex.test(toCurrency)
    ) {
      return res.status(400).json({
        success: false,
        error: "Currency codes must be 3-letter codes (e.g., USD, EUR, INR)",
      });
    }

    // Check cache first
    const cachedRate = getCachedRate(fromCurrency, toCurrency);
    if (cachedRate) {
      // Use cached exchange rate
      const convertedAmount = convertAmount * cachedRate.exchangeRate;

      const cacheResult = {
        success: true,
        data: {
          base: fromCurrency,
          target: toCurrency,
          amount: convertAmount,
          convertedAmount: parseFloat(convertedAmount.toFixed(4)),
          exchangeRate: cachedRate.exchangeRate,
          timestamp: cachedRate.timestamp,
          cached: true,
          cacheAge:
            Math.round(
              (new Date() - new Date(cachedRate.timestamp)) / (1000 * 60 * 60)
            ) + " hours",
        },
        message: "Currency conversion successful (from cache)",
      };

      console.log("💰 Cached conversion result:", {
        from: fromCurrency,
        to: toCurrency,
        amount: convertAmount,
        converted: cacheResult.data.convertedAmount,
        rate: cachedRate.exchangeRate,
        cached: true,
      });

      return res.status(200).json(cacheResult);
    }

    // If not in cache, call API
    console.log("🌐 No valid cache found, calling AnyAPI.io for fresh data...");

    // AnyAPI.io configuration
    const ANYAPI_KEY = "j86teo4u2i876bsus61n08vop55eqg6r8i4sblb9qh480rfblkt8pb";
    const ANYAPI_URL = "https://anyapi.io/api/v1/exchange/convert";

    // Build the API URL (use amount=1 to get base rate)
    const apiUrl = `${ANYAPI_URL}?base=${fromCurrency}&to=${toCurrency}&amount=1&apiKey=${ANYAPI_KEY}`;

    console.log("📋 Request URL:", apiUrl.replace(ANYAPI_KEY, "***API_KEY***"));
    console.log("📊 API Call Stats:", {
      cacheSize: currencyCache.size,
      totalPairsInCache: Array.from(currencyCache.keys()),
      requestedPair: `${fromCurrency}_${toCurrency}`,
    });

    // Make the API call
    const response = await axios.get(apiUrl, {
      timeout: 10000, // 10 second timeout
      headers: {
        Accept: "application/json",
        "User-Agent": "GrowLimitless-PaymentAPI/1.0",
      },
    });

    console.log("✅ AnyAPI.io response received");
    console.log("📊 Response data:", response.data);

    // Check if the response is successful
    if (!response.data) {
      throw new Error("Empty response from currency conversion service");
    }

    // Extract exchange rate from response
    const exchangeRate =
      response.data.exchangeRate ||
      response.data.rate ||
      response.data.convertedAmount;

    if (!exchangeRate) {
      throw new Error("No exchange rate found in API response");
    }

    // Cache the exchange rate for 24 hours
    cacheExchangeRate(fromCurrency, toCurrency, exchangeRate, response.data);

    // Calculate converted amount
    const convertedAmount = convertAmount * exchangeRate;

    // Extract relevant data from the response
    const conversionResult = {
      success: true,
      data: {
        base: fromCurrency,
        target: toCurrency,
        amount: convertAmount,
        convertedAmount: parseFloat(convertedAmount.toFixed(4)),
        exchangeRate: exchangeRate,
        timestamp: new Date().toISOString(),
        cached: false,
        rawResponse: response.data, // Include raw response for debugging
      },
      message: "Currency conversion successful (fresh from API)",
    };

    console.log("💰 Fresh conversion result:", {
      from: fromCurrency,
      to: toCurrency,
      amount: convertAmount,
      converted: conversionResult.data.convertedAmount,
      rate: exchangeRate,
      cached: false,
      apiCallsToday: "This was a new API call",
    });

    res.status(200).json(conversionResult);
  } catch (error) {
    console.error("❌ Currency conversion error:", error);

    // Handle different types of errors
    let errorMessage = "Currency conversion service error";
    let statusCode = 500;

    if (error.response) {
      // API responded with error status
      console.error("🔍 API Error Response:", {
        status: error.response.status,
        data: error.response.data,
        headers: error.response.headers,
      });

      if (error.response.status === 401) {
        errorMessage = "Invalid API key for currency conversion service";
      } else if (error.response.status === 400) {
        errorMessage = "Invalid currency codes or parameters";
        statusCode = 400;
      } else if (error.response.status === 429) {
        errorMessage =
          "Currency conversion service rate limit exceeded. Using cached data if available.";

        // Try to return cached data even if expired as fallback
        const { from, to } = req.query;
        if (from && to) {
          const fallbackCache = currencyCache.get(
            getCacheKey(from.toUpperCase(), to.toUpperCase())
          );
          if (fallbackCache) {
            console.log(
              "⚠️ Rate limited, but returning stale cache data as fallback"
            );
            const convertAmount = parseFloat(req.query.amount || 1);
            const convertedAmount = convertAmount * fallbackCache.exchangeRate;

            return res.status(200).json({
              success: true,
              data: {
                base: from.toUpperCase(),
                target: to.toUpperCase(),
                amount: convertAmount,
                convertedAmount: parseFloat(convertedAmount.toFixed(4)),
                exchangeRate: fallbackCache.exchangeRate,
                timestamp: fallbackCache.timestamp,
                cached: true,
                stale: true,
                warning: "Rate limited - using stale cache data",
              },
              message:
                "Currency conversion using stale cache due to rate limit",
            });
          }
        }
      } else {
        errorMessage = `Currency conversion service error: ${error.response.status}`;
      }
    } else if (error.request) {
      // Request was made but no response received
      console.error("🔍 Network Error:", error.request);
      errorMessage =
        "Network error: Unable to reach currency conversion service";
    } else {
      // Error in request setup
      console.error("🔍 Request Setup Error:", error.message);
      errorMessage = `Request error: ${error.message}`;
    }

    res.status(statusCode).json({
      success: false,
      error: errorMessage,
      cacheStats: {
        totalCachedPairs: currencyCache.size,
        availablePairs: Array.from(currencyCache.keys()),
      },
      details:
        process.env.NODE_ENV === "development" ? error.message : undefined,
    });
  }
});

/**
 * @swagger
 * /api/payments/currency/cache-stats:
 *   get:
 *     summary: Get currency cache statistics
 *     description: View current cache status, entries, and management options
 *     tags:
 *       - Currency Exchange
 *     responses:
 *       200:
 *         description: Cache statistics retrieved successfully
 *         content:
 *           application/json:
 *             schema:
 *               type: object
 *               properties:
 *                 success:
 *                   type: boolean
 *                   example: true
 *                 data:
 *                   type: object
 *                   properties:
 *                     totalCachedPairs:
 *                       type: number
 *                       example: 5
 *                     cacheEntries:
 *                       type: array
 *                       items:
 *                         type: object
 *                     apiCallsSaved:
 *                       type: string
 *                       example: "Estimated 10 API calls saved today"
 */
router.get("/currency/cache-stats", async (req, res) => {
  try {
    const cacheEntries = [];
    const now = new Date();

    for (const [key, entry] of currencyCache.entries()) {
      const entryTime = new Date(entry.timestamp);
      const ageHours = Math.round((now - entryTime) / (1000 * 60 * 60));
      const isValid = isCacheValid(entry);

      cacheEntries.push({
        pair: key,
        from: entry.from,
        to: entry.to,
        exchangeRate: entry.exchangeRate,
        timestamp: entry.timestamp,
        ageHours: ageHours,
        isValid: isValid,
        expiresIn: isValid ? `${24 - ageHours} hours` : "Expired",
      });
    }

    const validEntries = cacheEntries.filter((entry) => entry.isValid);
    const expiredEntries = cacheEntries.filter((entry) => !entry.isValid);

    res.status(200).json({
      success: true,
      data: {
        totalCachedPairs: currencyCache.size,
        validEntries: validEntries.length,
        expiredEntries: expiredEntries.length,
        cacheEntries: cacheEntries,
        apiCallsSaved: `Estimated ${validEntries.length} API calls saved today`,
        monthlySavings: `Potentially ${
          validEntries.length * 30
        } API calls saved per month`,
        freeApiLimit: "30 calls per month",
        cacheFilePath: CACHE_FILE_PATH,
      },
      message: "Currency cache statistics retrieved successfully",
    });
  } catch (error) {
    console.error("❌ Error getting cache stats:", error);
    res.status(500).json({
      success: false,
      error: "Failed to get cache statistics",
      details:
        process.env.NODE_ENV === "development" ? error.message : undefined,
    });
  }
});

/**
 * @swagger
 * /api/payments/currency/clear-cache:
 *   delete:
 *     summary: Clear currency cache
 *     description: Clear all cached currency data (use with caution)
 *     tags:
 *       - Currency Exchange
 *     responses:
 *       200:
 *         description: Cache cleared successfully
 */
router.delete("/currency/clear-cache", async (req, res) => {
  try {
    const entriesCleared = currencyCache.size;
    currencyCache.clear();
    saveCurrencyCache();

    console.log(
      `🧹 Currency cache manually cleared - ${entriesCleared} entries removed`
    );

    res.status(200).json({
      success: true,
      message: `Currency cache cleared successfully. ${entriesCleared} entries removed.`,
      data: {
        entriesCleared,
        newCacheSize: currencyCache.size,
      },
    });
  } catch (error) {
    console.error("❌ Error clearing cache:", error);
    res.status(500).json({
      success: false,
      error: "Failed to clear currency cache",
      details:
        process.env.NODE_ENV === "development" ? error.message : undefined,
    });
  }
});

// ==================== ORDER TRACKING FUNCTIONS ====================

/**
 * @description Get transaction hash from Session table by searching metadata for email
 * @param {string} email - User's email address
 * @returns {Promise<string|null>} Transaction hash or null if not found
 */
async function getTransactionHashByEmail(email) {
  try {
    // console.log("🔍 Fetching transaction hash for email from Session metadata:", email);

    // Get all sessions with transaction hashes and filter by metadata in JavaScript
    const sessions = await prisma.session.findMany({
      where: {
        txHash: {
          not: null,
        },
      },
      orderBy: {
        createdAt: "desc",
      },
    });

    // console.log(`📊 Found ${sessions.length} sessions with transaction hashes`);

    // Search through sessions to find one with matching email in metadata
    for (const session of sessions) {
      try {
        let metadata = session.metadata;

        // Debug: Log metadata structure for first few sessions
        if (sessions.indexOf(session) < 3) {
          // console.log(`🔍 Debug - Session ${session.id} metadata (raw):`, metadata);
          // console.log(`🔍 Debug - Session ${session.id} metadata type:`, typeof metadata);
        }

        // Parse metadata if it's a string
        if (typeof metadata === "string") {
          try {
            metadata = JSON.parse(metadata);
            // console.log(`🔍 Debug - Parsed metadata for session ${session.id}:`, metadata);
          } catch (parseError) {
            // console.log(`⚠️ Error parsing metadata string for session ${session.id}:`, parseError.message);
            continue;
          }
        }

        // Check if metadata contains the email in various possible fields
        if (metadata && typeof metadata === "object") {
          // First priority: check for buyerEmail specifically
          if (metadata.buyerEmail === email) {
            // console.log(`✅ Found transaction hash in Session metadata (buyerEmail) for email:`, email, "->", session.txHash);
            return session.txHash;
          }

          // Second priority: check other email fields
          const otherEmailFields = [
            "email",
            "sellerEmail",
            "userEmail",
            "buyer_email",
            "seller_email",
            "user_email",
          ];

          for (const field of otherEmailFields) {
            if (metadata[field] === email) {
              // console.log(`✅ Found transaction hash in Session metadata (field: ${field}) for email:`, email, "->", session.txHash);
              return session.txHash;
            }
          }

          // Also check if any nested object contains the email
          for (const [key, value] of Object.entries(metadata)) {
            if (typeof value === "object" && value !== null) {
              // Check buyerEmail in nested objects first
              if (value.buyerEmail === email) {
                // console.log(`✅ Found transaction hash in Session metadata (nested: ${key}.buyerEmail) for email:`, email, "->", session.txHash);
                return session.txHash;
              }

              // Then check other email fields in nested objects
              for (const nestedField of otherEmailFields) {
                if (value[nestedField] === email) {
                  // console.log(`✅ Found transaction hash in Session metadata (nested: ${key}.${nestedField}) for email:`, email, "->", session.txHash);
                  return session.txHash;
                }
              }
            }
          }
        }
      } catch (metadataError) {
        // console.log("⚠️ Error parsing metadata for session:", session.id, metadataError.message);
        continue;
      }
    }

    // console.log("⚠️ No transaction hash found in Session metadata for email:", email);
    return null;
  } catch (error) {
    // console.error("❌ Error fetching transaction hash by email from Session metadata:", error);
    return null;
  }
}

/**
 * @description Get payment session details from our database
 * @param {string} sessionId - Payment session ID
 * @returns {Promise<Object>} Session details
 */
async function getPaymentSessionDetails(sessionId) {
  try {
    // console.log("🔍 Fetching session details from database for:", sessionId);

    // Look for the payment session in our database
    const paymentSession = await prisma.paymentSession.findUnique({
      where: { sessionId: sessionId },
    });

    if (paymentSession) {
      // console.log("✅ Found payment session in database");

      // Update session status to COMPLETED since we're in the success handler
      await prisma.paymentSession.update({
        where: { sessionId: sessionId },
        data: { status: "COMPLETED" },
      });

      return {
        id: sessionId,
        amount_total: paymentSession.amount * 100, // Convert to cents
        currency: paymentSession.currency.toLowerCase(),
        payment_status: "paid",
        payment_method_types: ["card"],
        payment_intent: {
          charges: {
            data: [
              {
                id: `ch_${sessionId}_${Date.now()}`,
              },
            ],
          },
        },
        metadata: paymentSession.metadata,
      };
    }

    // If no payment session found, log the issue
    // console.log("⚠️ No payment session found in database for:", sessionId);
    return {
      id: sessionId,
      amount_total: 0,
      currency: "usd",
      payment_status: "paid",
      payment_method_types: ["card"],
      payment_intent: {
        charges: {
          data: [
            {
              id: `ch_${sessionId}_${Date.now()}`,
            },
          ],
        },
      },
      metadata: {
        sessionId: sessionId,
        error: "Payment session not found in database",
      },
    };
  } catch (error) {
    console.error("❌ Error fetching session details:", error);

    // Return minimal structure
    return {
      id: sessionId,
      amount_total: 0,
      currency: "usd",
      payment_status: "paid",
      payment_method_types: ["card"],
      payment_intent: {
        charges: {
          data: [
            {
              id: `ch_${sessionId}_${Date.now()}`,
            },
          ],
        },
      },
      metadata: {
        sessionId: sessionId,
        error: error.message,
      },
    };
  }
}

/**
 * @description Record order in database after successful payment
 * @param {string} sessionId - Payment session ID
 * @param {number} noOfProducts - Number of products purchased
 * @param {Object} req - Express request object
 * @returns {Promise<Object>} Created order
 */
async function recordOrderInDatabase(sessionId, noOfProducts, req) {
  try {
    // console.log("📝 Recording order in database for session:", sessionId);

    // Get session details from payment gateway
    const sessionDetails = await getPaymentSessionDetails(sessionId);

    // Extract buyer information from session metadata or request
    const buyerEmail =
      sessionDetails.metadata?.buyerEmail || req.query.buyerEmail;
    const buyerName = sessionDetails.metadata?.buyerName || req.query.buyerName;
    const buyerWalletAddress =
      sessionDetails.metadata?.buyerWalletAddress ||
      req.query.buyerWalletAddress;

    // 🔥 NEW: Get transaction hash from database by email
    let transactionHash = null;
    if (buyerEmail) {
      // console.log("🔍 Looking up transaction hash for buyer email:", buyerEmail);
      transactionHash = await getTransactionHashByEmail(buyerEmail);
    }

    // Fallback: Extract transaction hash from request parameters (sent by frontend)
    if (!transactionHash) {
      transactionHash =
        req.query.transaction_hash || req.query.txHash || req.query.tx_hash;
    }

    // Extract seller information
    const sellerEmail = sessionDetails.metadata?.sellerEmail;
    const sellerName = sessionDetails.metadata?.sellerName;

    // Get item details from session metadata
    const itemId = sessionDetails.metadata?.itemId;
    const itemType = sessionDetails.metadata?.itemType || "product";
    const itemTitle = sessionDetails.metadata?.itemTitle;
    const itemDescription = sessionDetails.metadata?.itemDescription;
    const itemPrice = sessionDetails.amount_total / 100; // Convert from cents

    // Validate that we have the essential data
    if (!buyerEmail || !sellerEmail || !itemTitle) {
      console.error("❌ Missing essential order data:", {
        buyerEmail: !!buyerEmail,
        sellerEmail: !!sellerEmail,
        itemTitle: !!itemTitle,
        sessionId: sessionId,
      });

      // If we're missing essential data, we can either:
      // 1. Skip recording this order
      // 2. Record with minimal data
      // 3. Throw an error

      // For now, let's record with minimal data and log the issue
      // console.log("⚠️ Recording order with minimal data due to missing metadata");
    }

    // Generate unique order ID
    const orderId = `ORD-${Date.now()}-${Math.random()
      .toString(36)
      .substr(2, 9)}`;

    // Create order record with fallback values for missing data
    const finalTransactionHash =
      transactionHash ||
      sessionDetails.payment_intent?.charges?.data?.[0]?.id ||
      `ch_${sessionId}_${Date.now()}`;

    // console.log("💾 Creating order with transaction hash:", finalTransactionHash);
    // console.log("📊 Transaction hash source:", transactionHash ? "Database lookup" : "Fallback generated");

    const order = await prisma.order.create({
      data: {
        orderId: orderId,
        sessionId: sessionId,
        transactionHash: finalTransactionHash, // Real blockchain tx hash from database or fallback

        itemId: itemId || `item_${sessionId}`,
        itemType: itemType,
        itemTitle: itemTitle || `Product from Session ${sessionId}`,
        itemDescription:
          itemDescription || "Product purchased via payment gateway",
        itemPrice: itemPrice || 0,
        itemCurrency: sessionDetails.currency?.toUpperCase() || "USD",

        buyerEmail: buyerEmail || "unknown@example.com",
        buyerName: buyerName || "Unknown Buyer",
        buyerWalletAddress: buyerWalletAddress,

        sellerEmail: sellerEmail || "unknown@example.com",
        sellerName: sellerName || "Unknown Seller",

        quantity: parseInt(noOfProducts) || 1,
        totalAmount: (itemPrice || 0) * (parseInt(noOfProducts) || 1),
        status: "COMPLETED",
        completedAt: new Date(),

        metadata: {
          paymentMethod: sessionDetails.payment_method_types?.[0],
          paymentStatus: sessionDetails.payment_status,
          originalSessionData: sessionDetails,
          dataSource: "payment_gateway_api",
          hasCompleteData: !!(buyerEmail && sellerEmail && itemTitle),
          transactionHashSource: transactionHash
            ? "database_lookup"
            : "fallback_generated",
          buyerEmail: buyerEmail,
          transactionHashRetrieved: !!transactionHash,
        },
      },
    });

    // console.log(`✅ Order recorded successfully: ${order.orderId}`);
    return order;
  } catch (error) {
    console.error("❌ Error recording order:", error);
    throw error;
  }
}

// ==================== PRODUCT PURCHASE PAYMENT GATEWAY ====================

router.post("/gateway/product-purchase", async (req, res) => {
  let seller = null; // Declare seller variable outside try block for error handling

  try {
    // console.log("🎯 Creating payment gateway session for product purchase");
    // console.log("🔍 Raw request body:", JSON.stringify(req.body, null, 2));

    const {
      noOfProducts,
      amount,
      currency,
      cancel_url,
      return_url,
      sellerEmail,
      // 🔥 NEW: Enhanced metadata fields
      itemId,
      itemType = "product",
      itemTitle,
      itemDescription,
      buyerEmail,
      buyerName,
      buyerWalletAddress,
    } = req.body;

    // console.log("📋 Received product purchase payment request:", {
    //   noOfProducts,
    //   amount,
    //   currency,
    //   sellerEmail,
    //   amountType: typeof amount,
    //   amountValue: amount,
    //   amountTruthy: !!amount
    // });

    // Validate payload
    const validation = validateProductPurchasePayload(req.body);
    if (!validation.isValid) {
      console.error(
        "❌ Product purchase payload validation failed:",
        validation.error
      );
      return res.status(400).json({
        success: false,
        error: validation.error,
      });
    }

    // console.log("✅ Product purchase payload validation passed");

    // Fetch seller's apiKey from database
    // console.log("🔍 Fetching seller apiKey for email:", sellerEmail);
    const seller = await prisma.user.findUnique({
      where: { email: sellerEmail },
      select: { apiKey: true, name: true },
    });

    if (!seller) {
      console.error("❌ Seller not found for email:", sellerEmail);
      return res.status(404).json({
        success: false,
        error: "Seller not found",
      });
    }

    if (!seller.apiKey) {
      console.error("❌ Seller apiKey not found for email:", sellerEmail);
      return res.status(400).json({
        success: false,
        error: "Seller apiKey not configured",
      });
    }

    // console.log("✅ Seller found:", seller.name, "with apiKey:", seller.apiKey.substring(0, 8) + "...");

    // Validate apiKey format (should be similar to working apiKey "growinvoice")
    if (!seller.apiKey || seller.apiKey.length < 5) {
      console.error("❌ Invalid apiKey format for seller:", sellerEmail);
      return res.status(400).json({
        success: false,
        error: "Invalid seller apiKey format",
      });
    }

    // Log amount details for debugging
    // console.log("💰 Amount calculation:", {
    //   originalAmount: amount,
    //   amountType: typeof amount,
    //   unitAmountInCents: Math.max(1, Math.round(amount * 100)),
    //   currency: currency
    // });

    // Note: Frontend can send any supported currency, but we use USD for payment gateway
    // This ensures compatibility with the working wallet-balance route

    // Create line items for the payment gateway
    const line_items = [
      {
        price_data: {
          currency: "usd", // Use USD like the working wallet-balance route
          product_data: {
            name: `${noOfProducts} Product(s)`,
            description: `Purchase ${noOfProducts} product(s) from ${sellerEmail}`,
          },
          unit_amount: amount * 100, // Convert to cents like USD
        },
        quantity: 1,
      },
    ];

    // console.log("🏷️ Created line items for payment gateway:", line_items);

    // Prepare payment gateway payload
    const paymentPayload = {
      line_items,
      mode: "payment",
      success_url: `${BASE_URL}/api/payments/gateway/product-purchase/success?session_id={CHECKOUT_SESSION_ID}&noOfProducts=${noOfProducts}&return_url=${encodeURIComponent(
        return_url || ""
      )}`,
      cancel_url: cancel_url
        ? `${BASE_URL}/api/payments/gateway/product-purchase/cancel?session_id={CHECKOUT_SESSION_ID}&original_cancel_url=${encodeURIComponent(
            cancel_url
          )}`
        : `${BASE_URL}/api/payments/gateway/product-purchase/cancel?session_id={CHECKOUT_SESSION_ID}`,
      metadata: {
        noOfProducts: noOfProducts.toString(),
        currency: "USD", // Use USD like the working wallet-balance route
        paymentType: "gateway_product_purchase",
        return_url: return_url || null,
        sellerEmail: sellerEmail,

        // 🔥 NEW: Enhanced metadata for order tracking
        itemId: itemId,
        itemType: itemType,
        itemTitle: itemTitle,
        itemDescription: itemDescription,
        sellerName: seller.name,
        buyerEmail: buyerEmail,
        buyerName: buyerName,
        buyerWalletAddress: buyerWalletAddress,
      },
      apiKey: seller.apiKey,
    };

    // Log the full success URL for debugging
    // console.log("🔗 Success URL being sent:", paymentPayload.success_url);

    // Try with seller's apiKey first, fallback to working apiKey if it fails
    let response;
    try {
      // Call payment gateway with proper headers
      response = await axios.post(PAYMENT_GATEWAY_URL, paymentPayload, {
        headers: {
          "Content-Type": "application/json",
          Accept: "application/json",
        },
        timeout: 30000, // 30 second timeout
      });
    } catch (firstError) {
      // If seller's apiKey fails, try with the working apiKey
      if (firstError.response && firstError.response.status === 500) {
        paymentPayload.apiKey = "growinvoice";

        response = await axios.post(PAYMENT_GATEWAY_URL, paymentPayload, {
          headers: {
            "Content-Type": "application/json",
            Accept: "application/json",
          },
          timeout: 30000, // 30 second timeout
        });
      } else {
        throw firstError;
      }
    }

    // Check if response is HTML instead of JSON
    const contentType = response.headers["content-type"];
    if (contentType && contentType.includes("text/html")) {
      console.error("❌ Received HTML response instead of JSON:");
      console.error("🌐 Response data:", response.data);
      throw new Error(
        "Payment gateway returned HTML error page instead of JSON. Please check the gateway URL and endpoint."
      );
    }

    // Validate response structure
    if (!response.data || typeof response.data !== "object") {
      throw new Error("Invalid response format from payment gateway");
    }

    if (!response.data.id || !response.data.uri) {
      console.error(
        "❌ Missing required fields in payment gateway response:",
        response.data
      );
      throw new Error(
        "Payment gateway response missing required fields (id, uri)"
      );
    }

    // 🔥 NEW: Store session data in database for later retrieval
    try {
      await prisma.paymentSession.create({
        data: {
          sessionId: response.data.id,
          amount: amount,
          currency: currency.toUpperCase(),
          status: "PENDING",
          metadata: {
            // Store all the metadata we sent to the payment gateway
            noOfProducts: noOfProducts.toString(),
            currency: "USD",
            paymentType: "gateway_product_purchase",
            return_url: return_url || null,
            sellerEmail: sellerEmail,

            // Enhanced metadata for order tracking
            itemId: itemId,
            itemType: itemType,
            itemTitle: itemTitle,
            itemDescription: itemDescription,
            sellerName: seller.name,
            buyerEmail: buyerEmail,
            buyerName: buyerName,
            buyerWalletAddress: buyerWalletAddress,

            // Store the original payment payload for reference
            originalPayload: paymentPayload,
          },
        },
      });
      // console.log("✅ Payment session data stored in database:", response.data.id);
    } catch (sessionError) {
      console.error("❌ Error storing payment session data:", sessionError);
      // Don't fail the entire request if session storage fails
    }

    // Return success response
    res.status(200).json({
      success: true,
      sessionId: response.data.id,
      checkoutUrl: response.data.uri,
      message:
        "Payment gateway session created successfully for product purchase",
    });
  } catch (error) {
    console.error("❌ Payment gateway product purchase creation error:", error);

    // Handle different types of errors
    if (error.response) {
      console.error("🚨 Payment Gateway Response Error:", {
        status: error.response.status,
        statusText: error.response.statusText,
        headers: error.response.headers,
        data: error.response.data,
      });

      return res.status(500).json({
        success: false,
        error: `Payment gateway error (${error.response.status}): ${
          error.response.data?.message || error.message
        }`,
        details: {
          status: error.response.status,
          statusText: error.response.statusText,
          data: error.response.data,
          sellerEmail: req.body.sellerEmail,
          apiKeyProvided: !!seller?.apiKey,
          amount: req.body.amount,
          unitAmountInCents: Math.max(1, Math.round(req.body.amount * 100)),
        },
      });
    }

    if (error.request) {
      console.error("🌐 Request Error:", error.request);
      return res.status(500).json({
        success: false,
        error: "Unable to connect to payment gateway. Please try again later.",
        details: "Network connectivity issue",
      });
    }

    // Generic error handling
    res.status(500).json({
      success: false,
      error: `Payment gateway error: ${error.message}`,
      details: {
        errorType: error.constructor.name,
        message: error.message,
      },
    });
  }
});

// ==================== PRODUCT PURCHASE SUCCESS/CANCEL HANDLERS ====================

/**
 * @swagger
 * /api/payments/gateway/product-purchase/success:
 *   get:
 *     summary: Handle successful product purchase payment
 *     description: Processes successful product purchase payment completion and redirects to frontend
 *     tags:
 *       - Payment Processing
 *     parameters:
 *       - name: session_id
 *         in: query
 *         required: true
 *         description: Payment session ID
 *         schema:
 *           type: string
 *       - name: noOfProducts
 *         in: query
 *         required: true
 *         description: Number of products purchased
 *         schema:
 *           type: string
 *       - name: return_url
 *         in: query
 *         required: true
 *         description: Return URL to redirect to
 *         schema:
 *           type: string
 *     responses:
 *       302:
 *         description: Redirects to frontend with success status
 *       400:
 *         description: Missing required parameters
 *       500:
 *         description: Error processing payment
 */
router.get("/gateway/product-purchase/success", async (req, res) => {
  try {
    // console.log("🚀 SUCCESS ROUTE HIT - Product purchase success handler called");
    // console.log("🔗 Full URL:", req.url);
    // console.log("🔗 Original URL:", req.originalUrl);
    // console.log("📋 Raw query string:", req.query);
    // console.log("📋 All query parameters:", JSON.stringify(req.query, null, 2));

    const {
      session_id,
      noOfProducts,
      return_url,
      transaction_hash,
      txHash,
      tx_hash,
    } = req.query;

    // Log transaction hash if provided
    const transactionHash = transaction_hash || txHash || tx_hash;
    // Validate required parameters
    if (!session_id || !noOfProducts) {
      console.error(
        "Missing required parameters for product purchase success:",
        {
          session_id,
          noOfProducts,
        }
      );
      return res.redirect(
        `${FRONTEND_URL}/payment?status=error&message=Missing required parameters`
      );
    }

    // 🔥 NEW: Record the order in database
    try {
      // console.log("📝 Recording order in database...");
      const order = await recordOrderInDatabase(session_id, noOfProducts, req);
      // console.log("✅ Order recorded successfully:", order.orderId);
    } catch (orderError) {
      console.error("❌ Error recording order:", orderError);
      // Don't fail the entire process if order recording fails
      // Log the error but continue with the redirect
    }

    // Here you can add additional logic to:
    // 1. Update product inventory
    // 2. Send confirmation emails
    // 3. Update user's purchase history
    // 4. Send notifications to seller

    // console.log(`Product purchase successful: Session ${session_id}, Products ${noOfProducts}`);

    // Determine redirect URL - go back to original page if provided
    let redirectUrl;
    if (return_url) {
      // Redirect back to the original page with success parameters
      redirectUrl = `${return_url}&payment=success&sessionId=${session_id}&products=${noOfProducts}&message=${encodeURIComponent(
        "Purchase completed successfully!"
      )}`;
    } else {
      // Fallback to payment page
      redirectUrl = `${FRONTEND_URL}/payment&status=success&sessionId=${session_id}&products=${noOfProducts}&message=${encodeURIComponent(
        "Product purchase successful!"
      )}`;
    }

    // console.log(`Redirecting to: ${redirectUrl}`);
    res.redirect(redirectUrl);
  } catch (error) {
    console.error("Product purchase success handler error:", error);

    // Redirect to frontend with error
    const errorMessage = "Failed to process successful product purchase";
    res.redirect(
      `${FRONTEND_URL}/payment&status=error&message=${encodeURIComponent(
        errorMessage
      )}`
    );
  }
});

/**
 * @swagger
 * /api/payments/gateway/product-purchase/cancel:
 *   get:
 *     summary: Handle cancelled product purchase payment
 *     description: Processes cancelled product purchase payment and redirects to frontend or original cancel URL
 *     tags:
 *       - Payment Processing
 *     parameters:
 *       - name: session_id
 *         in: query
 *         required: false
 *         description: Payment session ID
 *         schema:
 *           type: string
 *       - name: original_cancel_url
 *         in: query
 *         required: false
 *         description: Original cancel URL to redirect to
 *         schema:
 *           type: string
 *     responses:
 *       302:
 *         description: Redirects to frontend or original cancel URL
 */
router.get("/gateway/product-purchase/cancel", async (req, res) => {
  try {
    const { session_id, original_cancel_url } = req.query;

    // console.log("❌ Product purchase payment cancelled:", {
    //   session_id,
    //   original_cancel_url
    // });

    // Here you can add logic to:
    // 1. Log the cancellation
    // 2. Update payment status
    // 3. Send cancellation notification

    // Determine redirect URL
    let redirectUrl;
    if (original_cancel_url) {
      redirectUrl = decodeURIComponent(original_cancel_url);
    } else {
      redirectUrl = `${FRONTEND_URL}/payment&status=cancelled&sessionId=${
        session_id || "unknown"
      }&message=${encodeURIComponent("Product purchase cancelled")}`;
    }

    // console.log(`Redirecting to: ${redirectUrl}`);
    res.redirect(redirectUrl);
  } catch (error) {
    console.error("Product purchase cancel handler error:", error);

    // Fallback redirect to frontend
    res.redirect(
      `${FRONTEND_URL}/payment&status=error&message=${encodeURIComponent(
        "Failed to process cancellation"
      )}`
    );
  }
});

router.get("/getContractBalance", async (req, res) => {
  try {
    const balanceGLL = await getContractBalance();
    const balanceXDC = await getContractXDCBalance();
<<<<<<< HEAD
    res.send({ balanceGLL, balanceXDC });
=======
    res.send({balanceGLL, balanceXDC});
>>>>>>> 7cc69dd4
  } catch (error) {
    console.error("Contract balance query error:", error);
    res.status(500).json({
      success: false,
      error: "Failed to retrieve contract balance",
    });
  }
<<<<<<< HEAD
});
=======
})

>>>>>>> 7cc69dd4

router.get("/getLiveGLLData", async (req, res) => {
  try {
    const payload = {
      query:
        'query MyQuery {\n  pools(where: {id_in: ["0xbc4dcf7539d9261731888a7d95994cbedf07ab52","0x5854b550482dc2785c9c4ecdb235076b5e1d75b7"]}){\n    id,\n    token0Price,\n    token1Price\n  },\n}',
      operationName: "MyQuery",
    };
    const payloadYesterday = {
      query:
        'query MyQuery {\n  tokenDayDatas(first: 1, orderBy: "id", orderDirection: "desc", where: {token:"0xc6126ebfa8b5ffd41561c086979c97416969cebf"}) {\n    id\n    priceUSD\n  }\n}',
      operationName: "MyQuery",
    };

    const reso = await fetch(
      "https://graph.xspswap.finance/subgraphs/name/v3/factory-usdc",
      {
        method: "POST",
        headers: {
          "content-type": "application/json",
          accept: "application/json",
        },
        body: JSON.stringify(payload),
      }
    );

    const resoYesterday = await fetch(
      "https://graph.xspswap.finance/subgraphs/name/v3/factory-usdc",
      {
        method: "POST",
        headers: {
          "content-type": "application/json",
          accept: "application/json",
        },
        body: JSON.stringify(payloadYesterday),
      }
    );

    const json1 = await reso.json();
    const json1YesterDay = await resoYesterday.json();
    const output = {
      "gll/xdc": Number(json1.data.pools[1].token1Price).toFixed(6),
      "gll/usd": (
        Number(json1.data.pools[0].token1Price) /
        Number(json1.data.pools[1].token1Price)
      ).toFixed(7),
      "gll/usd Yesterday": Number(
        json1YesterDay.data.tokenDayDatas[0].priceUSD
      ).toFixed(7),
      change:
        (
          ((Number(json1.data.pools[0].token1Price) /
            Number(json1.data.pools[1].token1Price) -
            Number(json1YesterDay.data.tokenDayDatas[0].priceUSD)) /
            Number(json1YesterDay.data.tokenDayDatas[0].priceUSD)) *
          100
        ).toFixed(2) + " %",
      "xdc/usd": Number(json1.data.pools[0].token1Price).toFixed(7),
    };
    res.send(JSON.stringify(output, null, 2));
  } catch (error) {
    console.error("Live GLL price query error:", error);
    res.status(500).json({
      success: false,
      error: "Failed to retrieve live GLL price",
      details: error.message,
    });
  }
});

module.exports = router;<|MERGE_RESOLUTION|>--- conflicted
+++ resolved
@@ -9,15 +9,8 @@
 const prisma = require("../config/db");
 const fs = require("fs");
 const path = require("path");
-<<<<<<< HEAD
-const {
-  getMyBalance,
-  getContractBalance,
-  getContractXDCBalance,
-} = require("../config/blockchain");
-=======
+
 const { getMyBalance, getContractBalance, getContractXDCBalance } = require("../config/blockchain");
->>>>>>> 7cc69dd4
 
 const router = express.Router();
 
@@ -3801,11 +3794,9 @@
   try {
     const balanceGLL = await getContractBalance();
     const balanceXDC = await getContractXDCBalance();
-<<<<<<< HEAD
+
     res.send({ balanceGLL, balanceXDC });
-=======
-    res.send({balanceGLL, balanceXDC});
->>>>>>> 7cc69dd4
+
   } catch (error) {
     console.error("Contract balance query error:", error);
     res.status(500).json({
@@ -3813,12 +3804,8 @@
       error: "Failed to retrieve contract balance",
     });
   }
-<<<<<<< HEAD
 });
-=======
-})
-
->>>>>>> 7cc69dd4
+
 
 router.get("/getLiveGLLData", async (req, res) => {
   try {

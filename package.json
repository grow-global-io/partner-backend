{
  "name": "node-js-trial-backend",
  "version": "1.0.0",
  "description": "",
  "main": "index.js",
  "scripts": {
    "test": "jest",
    "test:watch": "jest --watch",
    "test:coverage": "jest --coverage",
<<<<<<< HEAD
    "test:e2e": "jest tests/excel-e2e.test.js",
    "test:simple": "node test-excel-e2e.js",
=======
>>>>>>> 97d896ca
    "dev": "nodemon growlimitless.js",
    "generate": "prisma generate",
    "build": "npm install && npm run generate",
    "start": "node growlimitless.js",
    "migrate": "prisma migrate dev"
  },
  "keywords": [],
  "author": "",
  "license": "ISC",
  "dependencies": {
    "@aws-sdk/client-s3": "^3.700.0",
    "@langchain/community": "^0.3.44",
    "@langchain/openai": "^0.3.17",
    "@prisma/client": "^6.5.0",
    "aws-sdk": "^2.1692.0",
    "axios": "^1.6.7",
    "cloudinary": "^2.6.0",
    "cors": "^2.8.5",
    "crypto": "^1.0.1",
    "dotenv": "^16.5.0",
    "ethers": "^6.13.7",
    "exceljs": "^4.4.0",
    "express": "^5.1.0",
    "express-validator": "^7.2.1",
    "langchain": "^0.3.27",
    "mongodb": "^6.16.0",
    "multer": "^1.4.5-lts.2",
    "node": "^24.0.0",
    "node-fetch": "^2.7.0",
    "node-telegram-bot-api": "^0.66.0",
    "nodemailer": "^7.0.3",
    "openai": "^4.103.0",
    "pdf-parse": "^1.1.1",
    "pdfkit": "^0.17.1",
    "slugify": "^1.6.6",
    "swagger-jsdoc": "^6.2.8",
    "swagger-ui-express": "^5.0.1",
    "twilio": "^4.22.0",
    "uuid": "^11.1.0",
    "yarn": "^1.22.22"
  },
  "devDependencies": {
<<<<<<< HEAD
    "@types/jest": "^29.5.14",
    "form-data": "^4.0.3",
    "jest": "^29.7.0",
    "nodemon": "^3.1.9",
    "prisma": "^6.6.0"
  },
  "jest": {
    "testEnvironment": "node",
    "testTimeout": 30000,
    "setupFilesAfterEnv": [
      "<rootDir>/tests/setup.js"
    ],
    "testMatch": [
      "<rootDir>/tests/**/*.test.js"
    ],
    "collectCoverageFrom": [
      "src/**/*.js",
      "!src/**/*.test.js",
      "!src/__mocks__/**"
    ],
    "coverageDirectory": "coverage",
    "coverageReporters": [
      "text",
      "lcov",
      "html"
    ],
    "verbose": true
=======
    "jest": "^29.7.0",
    "nodemon": "^3.1.9",
    "prisma": "^6.6.0",
    "supertest": "^6.3.3"
>>>>>>> 97d896ca
  }
}<|MERGE_RESOLUTION|>--- conflicted
+++ resolved
@@ -7,11 +7,8 @@
     "test": "jest",
     "test:watch": "jest --watch",
     "test:coverage": "jest --coverage",
-<<<<<<< HEAD
     "test:e2e": "jest tests/excel-e2e.test.js",
     "test:simple": "node test-excel-e2e.js",
-=======
->>>>>>> 97d896ca
     "dev": "nodemon growlimitless.js",
     "generate": "prisma generate",
     "build": "npm install && npm run generate",
@@ -54,12 +51,12 @@
     "yarn": "^1.22.22"
   },
   "devDependencies": {
-<<<<<<< HEAD
     "@types/jest": "^29.5.14",
     "form-data": "^4.0.3",
     "jest": "^29.7.0",
     "nodemon": "^3.1.9",
-    "prisma": "^6.6.0"
+    "prisma": "^6.6.0",
+    "supertest": "^6.3.3"
   },
   "jest": {
     "testEnvironment": "node",
@@ -82,11 +79,5 @@
       "html"
     ],
     "verbose": true
-=======
-    "jest": "^29.7.0",
-    "nodemon": "^3.1.9",
-    "prisma": "^6.6.0",
-    "supertest": "^6.3.3"
->>>>>>> 97d896ca
   }
 }